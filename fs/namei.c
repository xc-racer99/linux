/*
 *  linux/fs/namei.c
 *
 *  Copyright (C) 1991, 1992  Linus Torvalds
 */

/*
 * Some corrections by tytso.
 */

/* [Feb 1997 T. Schoebel-Theuer] Complete rewrite of the pathname
 * lookup logic.
 */
/* [Feb-Apr 2000, AV] Rewrite to the new namespace architecture.
 */

#include <linux/init.h>
#include <linux/export.h>
#include <linux/kernel.h>
#include <linux/slab.h>
#include <linux/fs.h>
#include <linux/namei.h>
#include <linux/pagemap.h>
#include <linux/fsnotify.h>
#include <linux/personality.h>
#include <linux/security.h>
#include <linux/ima.h>
#include <linux/syscalls.h>
#include <linux/mount.h>
#include <linux/audit.h>
#include <linux/capability.h>
#include <linux/file.h>
#include <linux/fcntl.h>
#include <linux/device_cgroup.h>
#include <linux/fs_struct.h>
#include <linux/posix_acl.h>
#include <asm/uaccess.h>

#include "internal.h"
#include "mount.h"

/* [Feb-1997 T. Schoebel-Theuer]
 * Fundamental changes in the pathname lookup mechanisms (namei)
 * were necessary because of omirr.  The reason is that omirr needs
 * to know the _real_ pathname, not the user-supplied one, in case
 * of symlinks (and also when transname replacements occur).
 *
 * The new code replaces the old recursive symlink resolution with
 * an iterative one (in case of non-nested symlink chains).  It does
 * this with calls to <fs>_follow_link().
 * As a side effect, dir_namei(), _namei() and follow_link() are now 
 * replaced with a single function lookup_dentry() that can handle all 
 * the special cases of the former code.
 *
 * With the new dcache, the pathname is stored at each inode, at least as
 * long as the refcount of the inode is positive.  As a side effect, the
 * size of the dcache depends on the inode cache and thus is dynamic.
 *
 * [29-Apr-1998 C. Scott Ananian] Updated above description of symlink
 * resolution to correspond with current state of the code.
 *
 * Note that the symlink resolution is not *completely* iterative.
 * There is still a significant amount of tail- and mid- recursion in
 * the algorithm.  Also, note that <fs>_readlink() is not used in
 * lookup_dentry(): lookup_dentry() on the result of <fs>_readlink()
 * may return different results than <fs>_follow_link().  Many virtual
 * filesystems (including /proc) exhibit this behavior.
 */

/* [24-Feb-97 T. Schoebel-Theuer] Side effects caused by new implementation:
 * New symlink semantics: when open() is called with flags O_CREAT | O_EXCL
 * and the name already exists in form of a symlink, try to create the new
 * name indicated by the symlink. The old code always complained that the
 * name already exists, due to not following the symlink even if its target
 * is nonexistent.  The new semantics affects also mknod() and link() when
 * the name is a symlink pointing to a non-existent name.
 *
 * I don't know which semantics is the right one, since I have no access
 * to standards. But I found by trial that HP-UX 9.0 has the full "new"
 * semantics implemented, while SunOS 4.1.1 and Solaris (SunOS 5.4) have the
 * "old" one. Personally, I think the new semantics is much more logical.
 * Note that "ln old new" where "new" is a symlink pointing to a non-existing
 * file does succeed in both HP-UX and SunOs, but not in Solaris
 * and in the old Linux semantics.
 */

/* [16-Dec-97 Kevin Buhr] For security reasons, we change some symlink
 * semantics.  See the comments in "open_namei" and "do_link" below.
 *
 * [10-Sep-98 Alan Modra] Another symlink change.
 */

/* [Feb-Apr 2000 AV] Complete rewrite. Rules for symlinks:
 *	inside the path - always follow.
 *	in the last component in creation/removal/renaming - never follow.
 *	if LOOKUP_FOLLOW passed - follow.
 *	if the pathname has trailing slashes - follow.
 *	otherwise - don't follow.
 * (applied in that order).
 *
 * [Jun 2000 AV] Inconsistent behaviour of open() in case if flags==O_CREAT
 * restored for 2.4. This is the last surviving part of old 4.2BSD bug.
 * During the 2.4 we need to fix the userland stuff depending on it -
 * hopefully we will be able to get rid of that wart in 2.5. So far only
 * XEmacs seems to be relying on it...
 */
/*
 * [Sep 2001 AV] Single-semaphore locking scheme (kudos to David Holland)
 * implemented.  Let's see if raised priority of ->s_vfs_rename_mutex gives
 * any extra contention...
 */

/* In order to reduce some races, while at the same time doing additional
 * checking and hopefully speeding things up, we copy filenames to the
 * kernel data space before using them..
 *
 * POSIX.1 2.4: an empty pathname is invalid (ENOENT).
 * PATH_MAX includes the nul terminator --RR.
 */
static char *getname_flags(const char __user *filename, int flags, int *empty)
{
	char *result = __getname(), *err;
	int len;

	if (unlikely(!result))
		return ERR_PTR(-ENOMEM);

	len = strncpy_from_user(result, filename, PATH_MAX);
	err = ERR_PTR(len);
	if (unlikely(len < 0))
		goto error;

	/* The empty path is special. */
	if (unlikely(!len)) {
		if (empty)
			*empty = 1;
		err = ERR_PTR(-ENOENT);
		if (!(flags & LOOKUP_EMPTY))
			goto error;
	}

	err = ERR_PTR(-ENAMETOOLONG);
	if (likely(len < PATH_MAX)) {
		audit_getname(result);
		return result;
	}

error:
	__putname(result);
	return err;
}

char *getname(const char __user * filename)
{
	return getname_flags(filename, 0, NULL);
}

#ifdef CONFIG_AUDITSYSCALL
void putname(const char *name)
{
	if (unlikely(!audit_dummy_context()))
		audit_putname(name);
	else
		__putname(name);
}
EXPORT_SYMBOL(putname);
#endif

static int check_acl(struct inode *inode, int mask)
{
#ifdef CONFIG_FS_POSIX_ACL
	struct posix_acl *acl;

	if (mask & MAY_NOT_BLOCK) {
		acl = get_cached_acl_rcu(inode, ACL_TYPE_ACCESS);
	        if (!acl)
	                return -EAGAIN;
		/* no ->get_acl() calls in RCU mode... */
		if (acl == ACL_NOT_CACHED)
			return -ECHILD;
	        return posix_acl_permission(inode, acl, mask & ~MAY_NOT_BLOCK);
	}

	acl = get_cached_acl(inode, ACL_TYPE_ACCESS);

	/*
	 * A filesystem can force a ACL callback by just never filling the
	 * ACL cache. But normally you'd fill the cache either at inode
	 * instantiation time, or on the first ->get_acl call.
	 *
	 * If the filesystem doesn't have a get_acl() function at all, we'll
	 * just create the negative cache entry.
	 */
	if (acl == ACL_NOT_CACHED) {
	        if (inode->i_op->get_acl) {
			acl = inode->i_op->get_acl(inode, ACL_TYPE_ACCESS);
			if (IS_ERR(acl))
				return PTR_ERR(acl);
		} else {
		        set_cached_acl(inode, ACL_TYPE_ACCESS, NULL);
		        return -EAGAIN;
		}
	}

	if (acl) {
	        int error = posix_acl_permission(inode, acl, mask);
	        posix_acl_release(acl);
	        return error;
	}
#endif

	return -EAGAIN;
}

/*
 * This does the basic permission checking
 */
static int acl_permission_check(struct inode *inode, int mask)
{
	unsigned int mode = inode->i_mode;

	if (likely(uid_eq(current_fsuid(), inode->i_uid)))
		mode >>= 6;
	else {
		if (IS_POSIXACL(inode) && (mode & S_IRWXG)) {
			int error = check_acl(inode, mask);
			if (error != -EAGAIN)
				return error;
		}

		if (in_group_p(inode->i_gid))
			mode >>= 3;
	}

	/*
	 * If the DACs are ok we don't need any capability check.
	 */
	if ((mask & ~mode & (MAY_READ | MAY_WRITE | MAY_EXEC)) == 0)
		return 0;
	return -EACCES;
}

/**
 * generic_permission -  check for access rights on a Posix-like filesystem
 * @inode:	inode to check access rights for
 * @mask:	right to check for (%MAY_READ, %MAY_WRITE, %MAY_EXEC, ...)
 *
 * Used to check for read/write/execute permissions on a file.
 * We use "fsuid" for this, letting us set arbitrary permissions
 * for filesystem access without changing the "normal" uids which
 * are used for other things.
 *
 * generic_permission is rcu-walk aware. It returns -ECHILD in case an rcu-walk
 * request cannot be satisfied (eg. requires blocking or too much complexity).
 * It would then be called again in ref-walk mode.
 */
int generic_permission(struct inode *inode, int mask)
{
	int ret;

	/*
	 * Do the basic permission checks.
	 */
	ret = acl_permission_check(inode, mask);
	if (ret != -EACCES)
		return ret;

	if (S_ISDIR(inode->i_mode)) {
		/* DACs are overridable for directories */
		if (inode_capable(inode, CAP_DAC_OVERRIDE))
			return 0;
		if (!(mask & MAY_WRITE))
			if (inode_capable(inode, CAP_DAC_READ_SEARCH))
				return 0;
		return -EACCES;
	}
	/*
	 * Read/write DACs are always overridable.
	 * Executable DACs are overridable when there is
	 * at least one exec bit set.
	 */
	if (!(mask & MAY_EXEC) || (inode->i_mode & S_IXUGO))
		if (inode_capable(inode, CAP_DAC_OVERRIDE))
			return 0;

	/*
	 * Searching includes executable on directories, else just read.
	 */
	mask &= MAY_READ | MAY_WRITE | MAY_EXEC;
	if (mask == MAY_READ)
		if (inode_capable(inode, CAP_DAC_READ_SEARCH))
			return 0;

	return -EACCES;
}

/*
 * We _really_ want to just do "generic_permission()" without
 * even looking at the inode->i_op values. So we keep a cache
 * flag in inode->i_opflags, that says "this has not special
 * permission function, use the fast case".
 */
static inline int do_inode_permission(struct inode *inode, int mask)
{
	if (unlikely(!(inode->i_opflags & IOP_FASTPERM))) {
		if (likely(inode->i_op->permission))
			return inode->i_op->permission(inode, mask);

		/* This gets set once for the inode lifetime */
		spin_lock(&inode->i_lock);
		inode->i_opflags |= IOP_FASTPERM;
		spin_unlock(&inode->i_lock);
	}
	return generic_permission(inode, mask);
}

/**
 * __inode_permission - Check for access rights to a given inode
 * @inode: Inode to check permission on
 * @mask: Right to check for (%MAY_READ, %MAY_WRITE, %MAY_EXEC)
 *
 * Check for read/write/execute permissions on an inode.
 *
 * When checking for MAY_APPEND, MAY_WRITE must also be set in @mask.
 *
 * This does not check for a read-only file system.  You probably want
 * inode_permission().
 */
int __inode_permission(struct inode *inode, int mask)
{
	int retval;

	if (unlikely(mask & MAY_WRITE)) {
		/*
		 * Nobody gets write access to an immutable file.
		 */
		if (IS_IMMUTABLE(inode))
			return -EACCES;
	}

	retval = do_inode_permission(inode, mask);
	if (retval)
		return retval;

	retval = devcgroup_inode_permission(inode, mask);
	if (retval)
		return retval;

	return security_inode_permission(inode, mask);
}

/**
 * sb_permission - Check superblock-level permissions
 * @sb: Superblock of inode to check permission on
 * @inode: Inode to check permission on
 * @mask: Right to check for (%MAY_READ, %MAY_WRITE, %MAY_EXEC)
 *
 * Separate out file-system wide checks from inode-specific permission checks.
 */
static int sb_permission(struct super_block *sb, struct inode *inode, int mask)
{
	if (unlikely(mask & MAY_WRITE)) {
		umode_t mode = inode->i_mode;

		/* Nobody gets write access to a read-only fs. */
		if ((sb->s_flags & MS_RDONLY) &&
		    (S_ISREG(mode) || S_ISDIR(mode) || S_ISLNK(mode)))
			return -EROFS;
	}
	return 0;
}

/**
 * inode_permission - Check for access rights to a given inode
 * @inode: Inode to check permission on
 * @mask: Right to check for (%MAY_READ, %MAY_WRITE, %MAY_EXEC)
 *
 * Check for read/write/execute permissions on an inode.  We use fs[ug]id for
 * this, letting us set arbitrary permissions for filesystem access without
 * changing the "normal" UIDs which are used for other things.
 *
 * When checking for MAY_APPEND, MAY_WRITE must also be set in @mask.
 */
int inode_permission(struct inode *inode, int mask)
{
	int retval;

	retval = sb_permission(inode->i_sb, inode, mask);
	if (retval)
		return retval;
	return __inode_permission(inode, mask);
}

/**
 * path_get - get a reference to a path
 * @path: path to get the reference to
 *
 * Given a path increment the reference count to the dentry and the vfsmount.
 */
void path_get(struct path *path)
{
	mntget(path->mnt);
	dget(path->dentry);
}
EXPORT_SYMBOL(path_get);

/**
 * path_put - put a reference to a path
 * @path: path to put the reference to
 *
 * Given a path decrement the reference count to the dentry and the vfsmount.
 */
void path_put(struct path *path)
{
	dput(path->dentry);
	mntput(path->mnt);
}
EXPORT_SYMBOL(path_put);

/*
 * Path walking has 2 modes, rcu-walk and ref-walk (see
 * Documentation/filesystems/path-lookup.txt).  In situations when we can't
 * continue in RCU mode, we attempt to drop out of rcu-walk mode and grab
 * normal reference counts on dentries and vfsmounts to transition to rcu-walk
 * mode.  Refcounts are grabbed at the last known good point before rcu-walk
 * got stuck, so ref-walk may continue from there. If this is not successful
 * (eg. a seqcount has changed), then failure is returned and it's up to caller
 * to restart the path walk from the beginning in ref-walk mode.
 */

static inline void lock_rcu_walk(void)
{
	br_read_lock(&vfsmount_lock);
	rcu_read_lock();
}

static inline void unlock_rcu_walk(void)
{
	rcu_read_unlock();
	br_read_unlock(&vfsmount_lock);
}

/**
 * unlazy_walk - try to switch to ref-walk mode.
 * @nd: nameidata pathwalk data
 * @dentry: child of nd->path.dentry or NULL
 * Returns: 0 on success, -ECHILD on failure
 *
 * unlazy_walk attempts to legitimize the current nd->path, nd->root and dentry
 * for ref-walk mode.  @dentry must be a path found by a do_lookup call on
 * @nd or NULL.  Must be called from rcu-walk context.
 */
static int unlazy_walk(struct nameidata *nd, struct dentry *dentry)
{
	struct fs_struct *fs = current->fs;
	struct dentry *parent = nd->path.dentry;
	int want_root = 0;

	BUG_ON(!(nd->flags & LOOKUP_RCU));
	if (nd->root.mnt && !(nd->flags & LOOKUP_ROOT)) {
		want_root = 1;
		spin_lock(&fs->lock);
		if (nd->root.mnt != fs->root.mnt ||
				nd->root.dentry != fs->root.dentry)
			goto err_root;
	}
	spin_lock(&parent->d_lock);
	if (!dentry) {
		if (!__d_rcu_to_refcount(parent, nd->seq))
			goto err_parent;
		BUG_ON(nd->inode != parent->d_inode);
	} else {
		if (dentry->d_parent != parent)
			goto err_parent;
		spin_lock_nested(&dentry->d_lock, DENTRY_D_LOCK_NESTED);
		if (!__d_rcu_to_refcount(dentry, nd->seq))
			goto err_child;
		/*
		 * If the sequence check on the child dentry passed, then
		 * the child has not been removed from its parent. This
		 * means the parent dentry must be valid and able to take
		 * a reference at this point.
		 */
		BUG_ON(!IS_ROOT(dentry) && dentry->d_parent != parent);
		BUG_ON(!parent->d_count);
		parent->d_count++;
		spin_unlock(&dentry->d_lock);
	}
	spin_unlock(&parent->d_lock);
	if (want_root) {
		path_get(&nd->root);
		spin_unlock(&fs->lock);
	}
	mntget(nd->path.mnt);

	unlock_rcu_walk();
	nd->flags &= ~LOOKUP_RCU;
	return 0;

err_child:
	spin_unlock(&dentry->d_lock);
err_parent:
	spin_unlock(&parent->d_lock);
err_root:
	if (want_root)
		spin_unlock(&fs->lock);
	return -ECHILD;
}

static inline int d_revalidate(struct dentry *dentry, unsigned int flags)
{
	return dentry->d_op->d_revalidate(dentry, flags);
}

/**
 * complete_walk - successful completion of path walk
 * @nd:  pointer nameidata
 *
 * If we had been in RCU mode, drop out of it and legitimize nd->path.
 * Revalidate the final result, unless we'd already done that during
 * the path walk or the filesystem doesn't ask for it.  Return 0 on
 * success, -error on failure.  In case of failure caller does not
 * need to drop nd->path.
 */
static int complete_walk(struct nameidata *nd)
{
	struct dentry *dentry = nd->path.dentry;
	int status;

	if (nd->flags & LOOKUP_RCU) {
		nd->flags &= ~LOOKUP_RCU;
		if (!(nd->flags & LOOKUP_ROOT))
			nd->root.mnt = NULL;
		spin_lock(&dentry->d_lock);
		if (unlikely(!__d_rcu_to_refcount(dentry, nd->seq))) {
			spin_unlock(&dentry->d_lock);
			unlock_rcu_walk();
			return -ECHILD;
		}
		BUG_ON(nd->inode != dentry->d_inode);
		spin_unlock(&dentry->d_lock);
		mntget(nd->path.mnt);
		unlock_rcu_walk();
	}

	if (likely(!(nd->flags & LOOKUP_JUMPED)))
		return 0;

	if (likely(!(dentry->d_flags & DCACHE_OP_REVALIDATE)))
		return 0;

	if (likely(!(dentry->d_sb->s_type->fs_flags & FS_REVAL_DOT)))
		return 0;

	/* Note: we do not d_invalidate() */
	status = d_revalidate(dentry, nd->flags);
	if (status > 0)
		return 0;

	if (!status)
		status = -ESTALE;

	path_put(&nd->path);
	return status;
}

static __always_inline void set_root(struct nameidata *nd)
{
	if (!nd->root.mnt)
		get_fs_root(current->fs, &nd->root);
}

static int link_path_walk(const char *, struct nameidata *);

static __always_inline void set_root_rcu(struct nameidata *nd)
{
	if (!nd->root.mnt) {
		struct fs_struct *fs = current->fs;
		unsigned seq;

		do {
			seq = read_seqcount_begin(&fs->seq);
			nd->root = fs->root;
			nd->seq = __read_seqcount_begin(&nd->root.dentry->d_seq);
		} while (read_seqcount_retry(&fs->seq, seq));
	}
}

static __always_inline int __vfs_follow_link(struct nameidata *nd, const char *link)
{
	int ret;

	if (IS_ERR(link))
		goto fail;

	if (*link == '/') {
		set_root(nd);
		path_put(&nd->path);
		nd->path = nd->root;
		path_get(&nd->root);
		nd->flags |= LOOKUP_JUMPED;
	}
	nd->inode = nd->path.dentry->d_inode;

	ret = link_path_walk(link, nd);
	return ret;
fail:
	path_put(&nd->path);
	return PTR_ERR(link);
}

static void path_put_conditional(struct path *path, struct nameidata *nd)
{
	dput(path->dentry);
	if (path->mnt != nd->path.mnt)
		mntput(path->mnt);
}

static inline void path_to_nameidata(const struct path *path,
					struct nameidata *nd)
{
	if (!(nd->flags & LOOKUP_RCU)) {
		dput(nd->path.dentry);
		if (nd->path.mnt != path->mnt)
			mntput(nd->path.mnt);
	}
	nd->path.mnt = path->mnt;
	nd->path.dentry = path->dentry;
}

/*
 * Helper to directly jump to a known parsed path from ->follow_link,
 * caller must have taken a reference to path beforehand.
 */
void nd_jump_link(struct nameidata *nd, struct path *path)
{
	path_put(&nd->path);

	nd->path = *path;
	nd->inode = nd->path.dentry->d_inode;
	nd->flags |= LOOKUP_JUMPED;

	BUG_ON(nd->inode->i_op->follow_link);
}

static inline void put_link(struct nameidata *nd, struct path *link, void *cookie)
{
	struct inode *inode = link->dentry->d_inode;
	if (inode->i_op->put_link)
		inode->i_op->put_link(link->dentry, nd, cookie);
	path_put(link);
}

int sysctl_protected_symlinks __read_mostly = 1;
int sysctl_protected_hardlinks __read_mostly = 1;

/**
 * may_follow_link - Check symlink following for unsafe situations
 * @link: The path of the symlink
<<<<<<< HEAD
=======
 * @nd: nameidata pathwalk data
>>>>>>> 4a8e43fe
 *
 * In the case of the sysctl_protected_symlinks sysctl being enabled,
 * CAP_DAC_OVERRIDE needs to be specifically ignored if the symlink is
 * in a sticky world-writable directory. This is to protect privileged
 * processes from failing races against path names that may change out
 * from under them by way of other users creating malicious symlinks.
 * It will permit symlinks to be followed only when outside a sticky
 * world-writable directory, or when the uid of the symlink and follower
 * match, or when the directory owner matches the symlink's owner.
 *
 * Returns 0 if following the symlink is allowed, -ve on error.
 */
static inline int may_follow_link(struct path *link, struct nameidata *nd)
{
	const struct inode *inode;
	const struct inode *parent;

	if (!sysctl_protected_symlinks)
		return 0;

	/* Allowed if owner and follower match. */
	inode = link->dentry->d_inode;
<<<<<<< HEAD
	if (current_cred()->fsuid == inode->i_uid)
=======
	if (uid_eq(current_cred()->fsuid, inode->i_uid))
>>>>>>> 4a8e43fe
		return 0;

	/* Allowed if parent directory not sticky and world-writable. */
	parent = nd->path.dentry->d_inode;
	if ((parent->i_mode & (S_ISVTX|S_IWOTH)) != (S_ISVTX|S_IWOTH))
		return 0;

	/* Allowed if parent directory and link owner match. */
<<<<<<< HEAD
	if (parent->i_uid == inode->i_uid)
=======
	if (uid_eq(parent->i_uid, inode->i_uid))
>>>>>>> 4a8e43fe
		return 0;

	path_put_conditional(link, nd);
	path_put(&nd->path);
	audit_log_link_denied("follow_link", link);
	return -EACCES;
}

/**
 * safe_hardlink_source - Check for safe hardlink conditions
 * @inode: the source inode to hardlink from
 *
 * Return false if at least one of the following conditions:
 *    - inode is not a regular file
 *    - inode is setuid
 *    - inode is setgid and group-exec
 *    - access failure for read and write
 *
 * Otherwise returns true.
 */
static bool safe_hardlink_source(struct inode *inode)
{
	umode_t mode = inode->i_mode;

	/* Special files should not get pinned to the filesystem. */
	if (!S_ISREG(mode))
		return false;

	/* Setuid files should not get pinned to the filesystem. */
	if (mode & S_ISUID)
		return false;

	/* Executable setgid files should not get pinned to the filesystem. */
	if ((mode & (S_ISGID | S_IXGRP)) == (S_ISGID | S_IXGRP))
		return false;

	/* Hardlinking to unreadable or unwritable sources is dangerous. */
	if (inode_permission(inode, MAY_READ | MAY_WRITE))
		return false;

	return true;
}

/**
 * may_linkat - Check permissions for creating a hardlink
 * @link: the source to hardlink from
 *
 * Block hardlink when all of:
 *  - sysctl_protected_hardlinks enabled
 *  - fsuid does not match inode
 *  - hardlink source is unsafe (see safe_hardlink_source() above)
 *  - not CAP_FOWNER
 *
 * Returns 0 if successful, -ve on error.
 */
static int may_linkat(struct path *link)
{
	const struct cred *cred;
	struct inode *inode;

	if (!sysctl_protected_hardlinks)
		return 0;

	cred = current_cred();
	inode = link->dentry->d_inode;

	/* Source inode owner (or CAP_FOWNER) can hardlink all they like,
	 * otherwise, it must be a safe source.
	 */
<<<<<<< HEAD
	if (cred->fsuid == inode->i_uid || safe_hardlink_source(inode) ||
=======
	if (uid_eq(cred->fsuid, inode->i_uid) || safe_hardlink_source(inode) ||
>>>>>>> 4a8e43fe
	    capable(CAP_FOWNER))
		return 0;

	audit_log_link_denied("linkat", link);
	return -EPERM;
}

static __always_inline int
follow_link(struct path *link, struct nameidata *nd, void **p)
{
	struct dentry *dentry = link->dentry;
	int error;
	char *s;

	BUG_ON(nd->flags & LOOKUP_RCU);

	if (link->mnt == nd->path.mnt)
		mntget(link->mnt);

	error = -ELOOP;
	if (unlikely(current->total_link_count >= 40))
		goto out_put_nd_path;

	cond_resched();
	current->total_link_count++;

	touch_atime(link);
	nd_set_link(nd, NULL);

	error = security_inode_follow_link(link->dentry, nd);
	if (error)
		goto out_put_nd_path;

	nd->last_type = LAST_BIND;
	*p = dentry->d_inode->i_op->follow_link(dentry, nd);
	error = PTR_ERR(*p);
	if (IS_ERR(*p))
		goto out_put_nd_path;

	error = 0;
	s = nd_get_link(nd);
	if (s) {
		error = __vfs_follow_link(nd, s);
		if (unlikely(error))
			put_link(nd, link, *p);
	}

	return error;

out_put_nd_path:
	path_put(&nd->path);
	path_put(link);
	return error;
}

static int follow_up_rcu(struct path *path)
{
	struct mount *mnt = real_mount(path->mnt);
	struct mount *parent;
	struct dentry *mountpoint;

	parent = mnt->mnt_parent;
	if (&parent->mnt == path->mnt)
		return 0;
	mountpoint = mnt->mnt_mountpoint;
	path->dentry = mountpoint;
	path->mnt = &parent->mnt;
	return 1;
}

/*
 * follow_up - Find the mountpoint of path's vfsmount
 *
 * Given a path, find the mountpoint of its source file system.
 * Replace @path with the path of the mountpoint in the parent mount.
 * Up is towards /.
 *
 * Return 1 if we went up a level and 0 if we were already at the
 * root.
 */
int follow_up(struct path *path)
{
	struct mount *mnt = real_mount(path->mnt);
	struct mount *parent;
	struct dentry *mountpoint;

	br_read_lock(&vfsmount_lock);
	parent = mnt->mnt_parent;
	if (parent == mnt) {
		br_read_unlock(&vfsmount_lock);
		return 0;
	}
	mntget(&parent->mnt);
	mountpoint = dget(mnt->mnt_mountpoint);
	br_read_unlock(&vfsmount_lock);
	dput(path->dentry);
	path->dentry = mountpoint;
	mntput(path->mnt);
	path->mnt = &parent->mnt;
	return 1;
}

/*
 * Perform an automount
 * - return -EISDIR to tell follow_managed() to stop and return the path we
 *   were called with.
 */
static int follow_automount(struct path *path, unsigned flags,
			    bool *need_mntput)
{
	struct vfsmount *mnt;
	int err;

	if (!path->dentry->d_op || !path->dentry->d_op->d_automount)
		return -EREMOTE;

	/* We don't want to mount if someone's just doing a stat -
	 * unless they're stat'ing a directory and appended a '/' to
	 * the name.
	 *
	 * We do, however, want to mount if someone wants to open or
	 * create a file of any type under the mountpoint, wants to
	 * traverse through the mountpoint or wants to open the
	 * mounted directory.  Also, autofs may mark negative dentries
	 * as being automount points.  These will need the attentions
	 * of the daemon to instantiate them before they can be used.
	 */
	if (!(flags & (LOOKUP_PARENT | LOOKUP_DIRECTORY |
		     LOOKUP_OPEN | LOOKUP_CREATE | LOOKUP_AUTOMOUNT)) &&
	    path->dentry->d_inode)
		return -EISDIR;

	current->total_link_count++;
	if (current->total_link_count >= 40)
		return -ELOOP;

	mnt = path->dentry->d_op->d_automount(path);
	if (IS_ERR(mnt)) {
		/*
		 * The filesystem is allowed to return -EISDIR here to indicate
		 * it doesn't want to automount.  For instance, autofs would do
		 * this so that its userspace daemon can mount on this dentry.
		 *
		 * However, we can only permit this if it's a terminal point in
		 * the path being looked up; if it wasn't then the remainder of
		 * the path is inaccessible and we should say so.
		 */
		if (PTR_ERR(mnt) == -EISDIR && (flags & LOOKUP_PARENT))
			return -EREMOTE;
		return PTR_ERR(mnt);
	}

	if (!mnt) /* mount collision */
		return 0;

	if (!*need_mntput) {
		/* lock_mount() may release path->mnt on error */
		mntget(path->mnt);
		*need_mntput = true;
	}
	err = finish_automount(mnt, path);

	switch (err) {
	case -EBUSY:
		/* Someone else made a mount here whilst we were busy */
		return 0;
	case 0:
		path_put(path);
		path->mnt = mnt;
		path->dentry = dget(mnt->mnt_root);
		return 0;
	default:
		return err;
	}

}

/*
 * Handle a dentry that is managed in some way.
 * - Flagged for transit management (autofs)
 * - Flagged as mountpoint
 * - Flagged as automount point
 *
 * This may only be called in refwalk mode.
 *
 * Serialization is taken care of in namespace.c
 */
static int follow_managed(struct path *path, unsigned flags)
{
	struct vfsmount *mnt = path->mnt; /* held by caller, must be left alone */
	unsigned managed;
	bool need_mntput = false;
	int ret = 0;

	/* Given that we're not holding a lock here, we retain the value in a
	 * local variable for each dentry as we look at it so that we don't see
	 * the components of that value change under us */
	while (managed = ACCESS_ONCE(path->dentry->d_flags),
	       managed &= DCACHE_MANAGED_DENTRY,
	       unlikely(managed != 0)) {
		/* Allow the filesystem to manage the transit without i_mutex
		 * being held. */
		if (managed & DCACHE_MANAGE_TRANSIT) {
			BUG_ON(!path->dentry->d_op);
			BUG_ON(!path->dentry->d_op->d_manage);
			ret = path->dentry->d_op->d_manage(path->dentry, false);
			if (ret < 0)
				break;
		}

		/* Transit to a mounted filesystem. */
		if (managed & DCACHE_MOUNTED) {
			struct vfsmount *mounted = lookup_mnt(path);
			if (mounted) {
				dput(path->dentry);
				if (need_mntput)
					mntput(path->mnt);
				path->mnt = mounted;
				path->dentry = dget(mounted->mnt_root);
				need_mntput = true;
				continue;
			}

			/* Something is mounted on this dentry in another
			 * namespace and/or whatever was mounted there in this
			 * namespace got unmounted before we managed to get the
			 * vfsmount_lock */
		}

		/* Handle an automount point */
		if (managed & DCACHE_NEED_AUTOMOUNT) {
			ret = follow_automount(path, flags, &need_mntput);
			if (ret < 0)
				break;
			continue;
		}

		/* We didn't change the current path point */
		break;
	}

	if (need_mntput && path->mnt == mnt)
		mntput(path->mnt);
	if (ret == -EISDIR)
		ret = 0;
	return ret < 0 ? ret : need_mntput;
}

int follow_down_one(struct path *path)
{
	struct vfsmount *mounted;

	mounted = lookup_mnt(path);
	if (mounted) {
		dput(path->dentry);
		mntput(path->mnt);
		path->mnt = mounted;
		path->dentry = dget(mounted->mnt_root);
		return 1;
	}
	return 0;
}

static inline bool managed_dentry_might_block(struct dentry *dentry)
{
	return (dentry->d_flags & DCACHE_MANAGE_TRANSIT &&
		dentry->d_op->d_manage(dentry, true) < 0);
}

/*
 * Try to skip to top of mountpoint pile in rcuwalk mode.  Fail if
 * we meet a managed dentry that would need blocking.
 */
static bool __follow_mount_rcu(struct nameidata *nd, struct path *path,
			       struct inode **inode)
{
	for (;;) {
		struct mount *mounted;
		/*
		 * Don't forget we might have a non-mountpoint managed dentry
		 * that wants to block transit.
		 */
		if (unlikely(managed_dentry_might_block(path->dentry)))
			return false;

		if (!d_mountpoint(path->dentry))
			break;

		mounted = __lookup_mnt(path->mnt, path->dentry, 1);
		if (!mounted)
			break;
		path->mnt = &mounted->mnt;
		path->dentry = mounted->mnt.mnt_root;
		nd->flags |= LOOKUP_JUMPED;
		nd->seq = read_seqcount_begin(&path->dentry->d_seq);
		/*
		 * Update the inode too. We don't need to re-check the
		 * dentry sequence number here after this d_inode read,
		 * because a mount-point is always pinned.
		 */
		*inode = path->dentry->d_inode;
	}
	return true;
}

static void follow_mount_rcu(struct nameidata *nd)
{
	while (d_mountpoint(nd->path.dentry)) {
		struct mount *mounted;
		mounted = __lookup_mnt(nd->path.mnt, nd->path.dentry, 1);
		if (!mounted)
			break;
		nd->path.mnt = &mounted->mnt;
		nd->path.dentry = mounted->mnt.mnt_root;
		nd->seq = read_seqcount_begin(&nd->path.dentry->d_seq);
	}
}

static int follow_dotdot_rcu(struct nameidata *nd)
{
	set_root_rcu(nd);

	while (1) {
		if (nd->path.dentry == nd->root.dentry &&
		    nd->path.mnt == nd->root.mnt) {
			break;
		}
		if (nd->path.dentry != nd->path.mnt->mnt_root) {
			struct dentry *old = nd->path.dentry;
			struct dentry *parent = old->d_parent;
			unsigned seq;

			seq = read_seqcount_begin(&parent->d_seq);
			if (read_seqcount_retry(&old->d_seq, nd->seq))
				goto failed;
			nd->path.dentry = parent;
			nd->seq = seq;
			break;
		}
		if (!follow_up_rcu(&nd->path))
			break;
		nd->seq = read_seqcount_begin(&nd->path.dentry->d_seq);
	}
	follow_mount_rcu(nd);
	nd->inode = nd->path.dentry->d_inode;
	return 0;

failed:
	nd->flags &= ~LOOKUP_RCU;
	if (!(nd->flags & LOOKUP_ROOT))
		nd->root.mnt = NULL;
	unlock_rcu_walk();
	return -ECHILD;
}

/*
 * Follow down to the covering mount currently visible to userspace.  At each
 * point, the filesystem owning that dentry may be queried as to whether the
 * caller is permitted to proceed or not.
 */
int follow_down(struct path *path)
{
	unsigned managed;
	int ret;

	while (managed = ACCESS_ONCE(path->dentry->d_flags),
	       unlikely(managed & DCACHE_MANAGED_DENTRY)) {
		/* Allow the filesystem to manage the transit without i_mutex
		 * being held.
		 *
		 * We indicate to the filesystem if someone is trying to mount
		 * something here.  This gives autofs the chance to deny anyone
		 * other than its daemon the right to mount on its
		 * superstructure.
		 *
		 * The filesystem may sleep at this point.
		 */
		if (managed & DCACHE_MANAGE_TRANSIT) {
			BUG_ON(!path->dentry->d_op);
			BUG_ON(!path->dentry->d_op->d_manage);
			ret = path->dentry->d_op->d_manage(
				path->dentry, false);
			if (ret < 0)
				return ret == -EISDIR ? 0 : ret;
		}

		/* Transit to a mounted filesystem. */
		if (managed & DCACHE_MOUNTED) {
			struct vfsmount *mounted = lookup_mnt(path);
			if (!mounted)
				break;
			dput(path->dentry);
			mntput(path->mnt);
			path->mnt = mounted;
			path->dentry = dget(mounted->mnt_root);
			continue;
		}

		/* Don't handle automount points here */
		break;
	}
	return 0;
}

/*
 * Skip to top of mountpoint pile in refwalk mode for follow_dotdot()
 */
static void follow_mount(struct path *path)
{
	while (d_mountpoint(path->dentry)) {
		struct vfsmount *mounted = lookup_mnt(path);
		if (!mounted)
			break;
		dput(path->dentry);
		mntput(path->mnt);
		path->mnt = mounted;
		path->dentry = dget(mounted->mnt_root);
	}
}

static void follow_dotdot(struct nameidata *nd)
{
	set_root(nd);

	while(1) {
		struct dentry *old = nd->path.dentry;

		if (nd->path.dentry == nd->root.dentry &&
		    nd->path.mnt == nd->root.mnt) {
			break;
		}
		if (nd->path.dentry != nd->path.mnt->mnt_root) {
			/* rare case of legitimate dget_parent()... */
			nd->path.dentry = dget_parent(nd->path.dentry);
			dput(old);
			break;
		}
		if (!follow_up(&nd->path))
			break;
	}
	follow_mount(&nd->path);
	nd->inode = nd->path.dentry->d_inode;
}

/*
 * This looks up the name in dcache, possibly revalidates the old dentry and
 * allocates a new one if not found or not valid.  In the need_lookup argument
 * returns whether i_op->lookup is necessary.
 *
 * dir->d_inode->i_mutex must be held
 */
static struct dentry *lookup_dcache(struct qstr *name, struct dentry *dir,
				    unsigned int flags, bool *need_lookup)
{
	struct dentry *dentry;
	int error;

	*need_lookup = false;
	dentry = d_lookup(dir, name);
	if (dentry) {
		if (d_need_lookup(dentry)) {
			*need_lookup = true;
		} else if (dentry->d_flags & DCACHE_OP_REVALIDATE) {
			error = d_revalidate(dentry, flags);
			if (unlikely(error <= 0)) {
				if (error < 0) {
					dput(dentry);
					return ERR_PTR(error);
				} else if (!d_invalidate(dentry)) {
					dput(dentry);
					dentry = NULL;
				}
			}
		}
	}

	if (!dentry) {
		dentry = d_alloc(dir, name);
		if (unlikely(!dentry))
			return ERR_PTR(-ENOMEM);

		*need_lookup = true;
	}
	return dentry;
}

/*
 * Call i_op->lookup on the dentry.  The dentry must be negative but may be
 * hashed if it was pouplated with DCACHE_NEED_LOOKUP.
 *
 * dir->d_inode->i_mutex must be held
 */
static struct dentry *lookup_real(struct inode *dir, struct dentry *dentry,
				  unsigned int flags)
{
	struct dentry *old;

	/* Don't create child dentry for a dead directory. */
	if (unlikely(IS_DEADDIR(dir))) {
		dput(dentry);
		return ERR_PTR(-ENOENT);
	}

	old = dir->i_op->lookup(dir, dentry, flags);
	if (unlikely(old)) {
		dput(dentry);
		dentry = old;
	}
	return dentry;
}

static struct dentry *__lookup_hash(struct qstr *name,
		struct dentry *base, unsigned int flags)
{
	bool need_lookup;
	struct dentry *dentry;

	dentry = lookup_dcache(name, base, flags, &need_lookup);
	if (!need_lookup)
		return dentry;

	return lookup_real(base->d_inode, dentry, flags);
}

/*
 *  It's more convoluted than I'd like it to be, but... it's still fairly
 *  small and for now I'd prefer to have fast path as straight as possible.
 *  It _is_ time-critical.
 */
static int lookup_fast(struct nameidata *nd, struct qstr *name,
		       struct path *path, struct inode **inode)
{
	struct vfsmount *mnt = nd->path.mnt;
	struct dentry *dentry, *parent = nd->path.dentry;
	int need_reval = 1;
	int status = 1;
	int err;

	/*
	 * Rename seqlock is not required here because in the off chance
	 * of a false negative due to a concurrent rename, we're going to
	 * do the non-racy lookup, below.
	 */
	if (nd->flags & LOOKUP_RCU) {
		unsigned seq;
		dentry = __d_lookup_rcu(parent, name, &seq, nd->inode);
		if (!dentry)
			goto unlazy;

		/*
		 * This sequence count validates that the inode matches
		 * the dentry name information from lookup.
		 */
		*inode = dentry->d_inode;
		if (read_seqcount_retry(&dentry->d_seq, seq))
			return -ECHILD;

		/*
		 * This sequence count validates that the parent had no
		 * changes while we did the lookup of the dentry above.
		 *
		 * The memory barrier in read_seqcount_begin of child is
		 *  enough, we can use __read_seqcount_retry here.
		 */
		if (__read_seqcount_retry(&parent->d_seq, nd->seq))
			return -ECHILD;
		nd->seq = seq;

		if (unlikely(d_need_lookup(dentry)))
			goto unlazy;
		if (unlikely(dentry->d_flags & DCACHE_OP_REVALIDATE)) {
			status = d_revalidate(dentry, nd->flags);
			if (unlikely(status <= 0)) {
				if (status != -ECHILD)
					need_reval = 0;
				goto unlazy;
			}
		}
		path->mnt = mnt;
		path->dentry = dentry;
		if (unlikely(!__follow_mount_rcu(nd, path, inode)))
			goto unlazy;
		if (unlikely(path->dentry->d_flags & DCACHE_NEED_AUTOMOUNT))
			goto unlazy;
		return 0;
unlazy:
		if (unlazy_walk(nd, dentry))
			return -ECHILD;
	} else {
		dentry = __d_lookup(parent, name);
	}

	if (unlikely(!dentry))
		goto need_lookup;

	if (unlikely(d_need_lookup(dentry))) {
		dput(dentry);
		goto need_lookup;
	}

	if (unlikely(dentry->d_flags & DCACHE_OP_REVALIDATE) && need_reval)
		status = d_revalidate(dentry, nd->flags);
	if (unlikely(status <= 0)) {
		if (status < 0) {
			dput(dentry);
			return status;
		}
		if (!d_invalidate(dentry)) {
			dput(dentry);
			goto need_lookup;
		}
	}

	path->mnt = mnt;
	path->dentry = dentry;
	err = follow_managed(path, nd->flags);
	if (unlikely(err < 0)) {
		path_put_conditional(path, nd);
		return err;
	}
	if (err)
		nd->flags |= LOOKUP_JUMPED;
	*inode = path->dentry->d_inode;
	return 0;

need_lookup:
	return 1;
}

/* Fast lookup failed, do it the slow way */
static int lookup_slow(struct nameidata *nd, struct qstr *name,
		       struct path *path)
{
	struct dentry *dentry, *parent;
	int err;

	parent = nd->path.dentry;
	BUG_ON(nd->inode != parent->d_inode);

	mutex_lock(&parent->d_inode->i_mutex);
	dentry = __lookup_hash(name, parent, nd->flags);
	mutex_unlock(&parent->d_inode->i_mutex);
	if (IS_ERR(dentry))
		return PTR_ERR(dentry);
	path->mnt = nd->path.mnt;
	path->dentry = dentry;
	err = follow_managed(path, nd->flags);
	if (unlikely(err < 0)) {
		path_put_conditional(path, nd);
		return err;
	}
	if (err)
		nd->flags |= LOOKUP_JUMPED;
	return 0;
}

static inline int may_lookup(struct nameidata *nd)
{
	if (nd->flags & LOOKUP_RCU) {
		int err = inode_permission(nd->inode, MAY_EXEC|MAY_NOT_BLOCK);
		if (err != -ECHILD)
			return err;
		if (unlazy_walk(nd, NULL))
			return -ECHILD;
	}
	return inode_permission(nd->inode, MAY_EXEC);
}

static inline int handle_dots(struct nameidata *nd, int type)
{
	if (type == LAST_DOTDOT) {
		if (nd->flags & LOOKUP_RCU) {
			if (follow_dotdot_rcu(nd))
				return -ECHILD;
		} else
			follow_dotdot(nd);
	}
	return 0;
}

static void terminate_walk(struct nameidata *nd)
{
	if (!(nd->flags & LOOKUP_RCU)) {
		path_put(&nd->path);
	} else {
		nd->flags &= ~LOOKUP_RCU;
		if (!(nd->flags & LOOKUP_ROOT))
			nd->root.mnt = NULL;
		unlock_rcu_walk();
	}
}

/*
 * Do we need to follow links? We _really_ want to be able
 * to do this check without having to look at inode->i_op,
 * so we keep a cache of "no, this doesn't need follow_link"
 * for the common case.
 */
static inline int should_follow_link(struct inode *inode, int follow)
{
	if (unlikely(!(inode->i_opflags & IOP_NOFOLLOW))) {
		if (likely(inode->i_op->follow_link))
			return follow;

		/* This gets set once for the inode lifetime */
		spin_lock(&inode->i_lock);
		inode->i_opflags |= IOP_NOFOLLOW;
		spin_unlock(&inode->i_lock);
	}
	return 0;
}

static inline int walk_component(struct nameidata *nd, struct path *path,
		struct qstr *name, int type, int follow)
{
	struct inode *inode;
	int err;
	/*
	 * "." and ".." are special - ".." especially so because it has
	 * to be able to know about the current root directory and
	 * parent relationships.
	 */
	if (unlikely(type != LAST_NORM))
		return handle_dots(nd, type);
	err = lookup_fast(nd, name, path, &inode);
	if (unlikely(err)) {
		if (err < 0)
			goto out_err;

		err = lookup_slow(nd, name, path);
		if (err < 0)
			goto out_err;

		inode = path->dentry->d_inode;
	}
	err = -ENOENT;
	if (!inode)
		goto out_path_put;

	if (should_follow_link(inode, follow)) {
		if (nd->flags & LOOKUP_RCU) {
			if (unlikely(unlazy_walk(nd, path->dentry))) {
				err = -ECHILD;
				goto out_err;
			}
		}
		BUG_ON(inode != path->dentry->d_inode);
		return 1;
	}
	path_to_nameidata(path, nd);
	nd->inode = inode;
	return 0;

out_path_put:
	path_to_nameidata(path, nd);
out_err:
	terminate_walk(nd);
	return err;
}

/*
 * This limits recursive symlink follows to 8, while
 * limiting consecutive symlinks to 40.
 *
 * Without that kind of total limit, nasty chains of consecutive
 * symlinks can cause almost arbitrarily long lookups.
 */
static inline int nested_symlink(struct path *path, struct nameidata *nd)
{
	int res;

	if (unlikely(current->link_count >= MAX_NESTED_LINKS)) {
		path_put_conditional(path, nd);
		path_put(&nd->path);
		return -ELOOP;
	}
	BUG_ON(nd->depth >= MAX_NESTED_LINKS);

	nd->depth++;
	current->link_count++;

	do {
		struct path link = *path;
		void *cookie;

		res = follow_link(&link, nd, &cookie);
		if (res)
			break;
		res = walk_component(nd, path, &nd->last,
				     nd->last_type, LOOKUP_FOLLOW);
		put_link(nd, &link, cookie);
	} while (res > 0);

	current->link_count--;
	nd->depth--;
	return res;
}

/*
 * We really don't want to look at inode->i_op->lookup
 * when we don't have to. So we keep a cache bit in
 * the inode ->i_opflags field that says "yes, we can
 * do lookup on this inode".
 */
static inline int can_lookup(struct inode *inode)
{
	if (likely(inode->i_opflags & IOP_LOOKUP))
		return 1;
	if (likely(!inode->i_op->lookup))
		return 0;

	/* We do this once for the lifetime of the inode */
	spin_lock(&inode->i_lock);
	inode->i_opflags |= IOP_LOOKUP;
	spin_unlock(&inode->i_lock);
	return 1;
}

/*
 * We can do the critical dentry name comparison and hashing
 * operations one word at a time, but we are limited to:
 *
 * - Architectures with fast unaligned word accesses. We could
 *   do a "get_unaligned()" if this helps and is sufficiently
 *   fast.
 *
 * - Little-endian machines (so that we can generate the mask
 *   of low bytes efficiently). Again, we *could* do a byte
 *   swapping load on big-endian architectures if that is not
 *   expensive enough to make the optimization worthless.
 *
 * - non-CONFIG_DEBUG_PAGEALLOC configurations (so that we
 *   do not trap on the (extremely unlikely) case of a page
 *   crossing operation.
 *
 * - Furthermore, we need an efficient 64-bit compile for the
 *   64-bit case in order to generate the "number of bytes in
 *   the final mask". Again, that could be replaced with a
 *   efficient population count instruction or similar.
 */
#ifdef CONFIG_DCACHE_WORD_ACCESS

#include <asm/word-at-a-time.h>

#ifdef CONFIG_64BIT

static inline unsigned int fold_hash(unsigned long hash)
{
	hash += hash >> (8*sizeof(int));
	return hash;
}

#else	/* 32-bit case */

#define fold_hash(x) (x)

#endif

unsigned int full_name_hash(const unsigned char *name, unsigned int len)
{
	unsigned long a, mask;
	unsigned long hash = 0;

	for (;;) {
		a = load_unaligned_zeropad(name);
		if (len < sizeof(unsigned long))
			break;
		hash += a;
		hash *= 9;
		name += sizeof(unsigned long);
		len -= sizeof(unsigned long);
		if (!len)
			goto done;
	}
	mask = ~(~0ul << len*8);
	hash += mask & a;
done:
	return fold_hash(hash);
}
EXPORT_SYMBOL(full_name_hash);

/*
 * Calculate the length and hash of the path component, and
 * return the length of the component;
 */
static inline unsigned long hash_name(const char *name, unsigned int *hashp)
{
	unsigned long a, b, adata, bdata, mask, hash, len;
	const struct word_at_a_time constants = WORD_AT_A_TIME_CONSTANTS;

	hash = a = 0;
	len = -sizeof(unsigned long);
	do {
		hash = (hash + a) * 9;
		len += sizeof(unsigned long);
		a = load_unaligned_zeropad(name+len);
		b = a ^ REPEAT_BYTE('/');
	} while (!(has_zero(a, &adata, &constants) | has_zero(b, &bdata, &constants)));

	adata = prep_zero_mask(a, adata, &constants);
	bdata = prep_zero_mask(b, bdata, &constants);

	mask = create_zero_mask(adata | bdata);

	hash += a & zero_bytemask(mask);
	*hashp = fold_hash(hash);

	return len + find_zero(mask);
}

#else

unsigned int full_name_hash(const unsigned char *name, unsigned int len)
{
	unsigned long hash = init_name_hash();
	while (len--)
		hash = partial_name_hash(*name++, hash);
	return end_name_hash(hash);
}
EXPORT_SYMBOL(full_name_hash);

/*
 * We know there's a real path component here of at least
 * one character.
 */
static inline unsigned long hash_name(const char *name, unsigned int *hashp)
{
	unsigned long hash = init_name_hash();
	unsigned long len = 0, c;

	c = (unsigned char)*name;
	do {
		len++;
		hash = partial_name_hash(c, hash);
		c = (unsigned char)name[len];
	} while (c && c != '/');
	*hashp = end_name_hash(hash);
	return len;
}

#endif

/*
 * Name resolution.
 * This is the basic name resolution function, turning a pathname into
 * the final dentry. We expect 'base' to be positive and a directory.
 *
 * Returns 0 and nd will have valid dentry and mnt on success.
 * Returns error and drops reference to input namei data on failure.
 */
static int link_path_walk(const char *name, struct nameidata *nd)
{
	struct path next;
	int err;
	
	while (*name=='/')
		name++;
	if (!*name)
		return 0;

	/* At this point we know we have a real path component. */
	for(;;) {
		struct qstr this;
		long len;
		int type;

		err = may_lookup(nd);
 		if (err)
			break;

		len = hash_name(name, &this.hash);
		this.name = name;
		this.len = len;

		type = LAST_NORM;
		if (name[0] == '.') switch (len) {
			case 2:
				if (name[1] == '.') {
					type = LAST_DOTDOT;
					nd->flags |= LOOKUP_JUMPED;
				}
				break;
			case 1:
				type = LAST_DOT;
		}
		if (likely(type == LAST_NORM)) {
			struct dentry *parent = nd->path.dentry;
			nd->flags &= ~LOOKUP_JUMPED;
			if (unlikely(parent->d_flags & DCACHE_OP_HASH)) {
				err = parent->d_op->d_hash(parent, nd->inode,
							   &this);
				if (err < 0)
					break;
			}
		}

		if (!name[len])
			goto last_component;
		/*
		 * If it wasn't NUL, we know it was '/'. Skip that
		 * slash, and continue until no more slashes.
		 */
		do {
			len++;
		} while (unlikely(name[len] == '/'));
		if (!name[len])
			goto last_component;
		name += len;

		err = walk_component(nd, &next, &this, type, LOOKUP_FOLLOW);
		if (err < 0)
			return err;

		if (err) {
			err = nested_symlink(&next, nd);
			if (err)
				return err;
		}
		if (can_lookup(nd->inode))
			continue;
		err = -ENOTDIR; 
		break;
		/* here ends the main loop */

last_component:
		nd->last = this;
		nd->last_type = type;
		return 0;
	}
	terminate_walk(nd);
	return err;
}

static int path_init(int dfd, const char *name, unsigned int flags,
		     struct nameidata *nd, struct file **fp)
{
	int retval = 0;

	nd->last_type = LAST_ROOT; /* if there are only slashes... */
	nd->flags = flags | LOOKUP_JUMPED;
	nd->depth = 0;
	if (flags & LOOKUP_ROOT) {
		struct inode *inode = nd->root.dentry->d_inode;
		if (*name) {
			if (!inode->i_op->lookup)
				return -ENOTDIR;
			retval = inode_permission(inode, MAY_EXEC);
			if (retval)
				return retval;
		}
		nd->path = nd->root;
		nd->inode = inode;
		if (flags & LOOKUP_RCU) {
			lock_rcu_walk();
			nd->seq = __read_seqcount_begin(&nd->path.dentry->d_seq);
		} else {
			path_get(&nd->path);
		}
		return 0;
	}

	nd->root.mnt = NULL;

	if (*name=='/') {
		if (flags & LOOKUP_RCU) {
			lock_rcu_walk();
			set_root_rcu(nd);
		} else {
			set_root(nd);
			path_get(&nd->root);
		}
		nd->path = nd->root;
	} else if (dfd == AT_FDCWD) {
		if (flags & LOOKUP_RCU) {
			struct fs_struct *fs = current->fs;
			unsigned seq;

			lock_rcu_walk();

			do {
				seq = read_seqcount_begin(&fs->seq);
				nd->path = fs->pwd;
				nd->seq = __read_seqcount_begin(&nd->path.dentry->d_seq);
			} while (read_seqcount_retry(&fs->seq, seq));
		} else {
			get_fs_pwd(current->fs, &nd->path);
		}
	} else {
		struct fd f = fdget_raw(dfd);
		struct dentry *dentry;

		if (!f.file)
			return -EBADF;

		dentry = f.file->f_path.dentry;

		if (*name) {
			if (!S_ISDIR(dentry->d_inode->i_mode)) {
				fdput(f);
				return -ENOTDIR;
			}

			retval = inode_permission(dentry->d_inode, MAY_EXEC);
			if (retval) {
				fdput(f);
				return retval;
			}
		}

		nd->path = f.file->f_path;
		if (flags & LOOKUP_RCU) {
			if (f.need_put)
				*fp = f.file;
			nd->seq = __read_seqcount_begin(&nd->path.dentry->d_seq);
			lock_rcu_walk();
		} else {
			path_get(&nd->path);
			fdput(f);
		}
	}

	nd->inode = nd->path.dentry->d_inode;
	return 0;
}

static inline int lookup_last(struct nameidata *nd, struct path *path)
{
	if (nd->last_type == LAST_NORM && nd->last.name[nd->last.len])
		nd->flags |= LOOKUP_FOLLOW | LOOKUP_DIRECTORY;

	nd->flags &= ~LOOKUP_PARENT;
	return walk_component(nd, path, &nd->last, nd->last_type,
					nd->flags & LOOKUP_FOLLOW);
}

/* Returns 0 and nd will be valid on success; Retuns error, otherwise. */
static int path_lookupat(int dfd, const char *name,
				unsigned int flags, struct nameidata *nd)
{
	struct file *base = NULL;
	struct path path;
	int err;

	/*
	 * Path walking is largely split up into 2 different synchronisation
	 * schemes, rcu-walk and ref-walk (explained in
	 * Documentation/filesystems/path-lookup.txt). These share much of the
	 * path walk code, but some things particularly setup, cleanup, and
	 * following mounts are sufficiently divergent that functions are
	 * duplicated. Typically there is a function foo(), and its RCU
	 * analogue, foo_rcu().
	 *
	 * -ECHILD is the error number of choice (just to avoid clashes) that
	 * is returned if some aspect of an rcu-walk fails. Such an error must
	 * be handled by restarting a traditional ref-walk (which will always
	 * be able to complete).
	 */
	err = path_init(dfd, name, flags | LOOKUP_PARENT, nd, &base);

	if (unlikely(err))
		return err;

	current->total_link_count = 0;
	err = link_path_walk(name, nd);

	if (!err && !(flags & LOOKUP_PARENT)) {
		err = lookup_last(nd, &path);
		while (err > 0) {
			void *cookie;
			struct path link = path;
			err = may_follow_link(&link, nd);
			if (unlikely(err))
				break;
			nd->flags |= LOOKUP_PARENT;
			err = follow_link(&link, nd, &cookie);
			if (err)
				break;
			err = lookup_last(nd, &path);
			put_link(nd, &link, cookie);
		}
	}

	if (!err)
		err = complete_walk(nd);

	if (!err && nd->flags & LOOKUP_DIRECTORY) {
		if (!nd->inode->i_op->lookup) {
			path_put(&nd->path);
			err = -ENOTDIR;
		}
	}

	if (base)
		fput(base);

	if (nd->root.mnt && !(nd->flags & LOOKUP_ROOT)) {
		path_put(&nd->root);
		nd->root.mnt = NULL;
	}
	return err;
}

static int do_path_lookup(int dfd, const char *name,
				unsigned int flags, struct nameidata *nd)
{
	int retval = path_lookupat(dfd, name, flags | LOOKUP_RCU, nd);
	if (unlikely(retval == -ECHILD))
		retval = path_lookupat(dfd, name, flags, nd);
	if (unlikely(retval == -ESTALE))
		retval = path_lookupat(dfd, name, flags | LOOKUP_REVAL, nd);

	if (likely(!retval)) {
		if (unlikely(!audit_dummy_context())) {
			if (nd->path.dentry && nd->inode)
				audit_inode(name, nd->path.dentry);
		}
	}
	return retval;
}

/* does lookup, returns the object with parent locked */
struct dentry *kern_path_locked(const char *name, struct path *path)
{
	struct nameidata nd;
	struct dentry *d;
	int err = do_path_lookup(AT_FDCWD, name, LOOKUP_PARENT, &nd);
	if (err)
		return ERR_PTR(err);
	if (nd.last_type != LAST_NORM) {
		path_put(&nd.path);
		return ERR_PTR(-EINVAL);
	}
	mutex_lock_nested(&nd.path.dentry->d_inode->i_mutex, I_MUTEX_PARENT);
	d = __lookup_hash(&nd.last, nd.path.dentry, 0);
	if (IS_ERR(d)) {
		mutex_unlock(&nd.path.dentry->d_inode->i_mutex);
		path_put(&nd.path);
		return d;
	}
	*path = nd.path;
	return d;
}

int kern_path(const char *name, unsigned int flags, struct path *path)
{
	struct nameidata nd;
	int res = do_path_lookup(AT_FDCWD, name, flags, &nd);
	if (!res)
		*path = nd.path;
	return res;
}

/**
 * vfs_path_lookup - lookup a file path relative to a dentry-vfsmount pair
 * @dentry:  pointer to dentry of the base directory
 * @mnt: pointer to vfs mount of the base directory
 * @name: pointer to file name
 * @flags: lookup flags
 * @path: pointer to struct path to fill
 */
int vfs_path_lookup(struct dentry *dentry, struct vfsmount *mnt,
		    const char *name, unsigned int flags,
		    struct path *path)
{
	struct nameidata nd;
	int err;
	nd.root.dentry = dentry;
	nd.root.mnt = mnt;
	BUG_ON(flags & LOOKUP_PARENT);
	/* the first argument of do_path_lookup() is ignored with LOOKUP_ROOT */
	err = do_path_lookup(AT_FDCWD, name, flags | LOOKUP_ROOT, &nd);
	if (!err)
		*path = nd.path;
	return err;
}

/*
 * Restricted form of lookup. Doesn't follow links, single-component only,
 * needs parent already locked. Doesn't follow mounts.
 * SMP-safe.
 */
static struct dentry *lookup_hash(struct nameidata *nd)
{
	return __lookup_hash(&nd->last, nd->path.dentry, nd->flags);
}

/**
 * lookup_one_len - filesystem helper to lookup single pathname component
 * @name:	pathname component to lookup
 * @base:	base directory to lookup from
 * @len:	maximum length @len should be interpreted to
 *
 * Note that this routine is purely a helper for filesystem usage and should
 * not be called by generic code.  Also note that by using this function the
 * nameidata argument is passed to the filesystem methods and a filesystem
 * using this helper needs to be prepared for that.
 */
struct dentry *lookup_one_len(const char *name, struct dentry *base, int len)
{
	struct qstr this;
	unsigned int c;
	int err;

	WARN_ON_ONCE(!mutex_is_locked(&base->d_inode->i_mutex));

	this.name = name;
	this.len = len;
	this.hash = full_name_hash(name, len);
	if (!len)
		return ERR_PTR(-EACCES);

	while (len--) {
		c = *(const unsigned char *)name++;
		if (c == '/' || c == '\0')
			return ERR_PTR(-EACCES);
	}
	/*
	 * See if the low-level filesystem might want
	 * to use its own hash..
	 */
	if (base->d_flags & DCACHE_OP_HASH) {
		int err = base->d_op->d_hash(base, base->d_inode, &this);
		if (err < 0)
			return ERR_PTR(err);
	}

	err = inode_permission(base->d_inode, MAY_EXEC);
	if (err)
		return ERR_PTR(err);

	return __lookup_hash(&this, base, 0);
}

int user_path_at_empty(int dfd, const char __user *name, unsigned flags,
		 struct path *path, int *empty)
{
	struct nameidata nd;
	char *tmp = getname_flags(name, flags, empty);
	int err = PTR_ERR(tmp);
	if (!IS_ERR(tmp)) {

		BUG_ON(flags & LOOKUP_PARENT);

		err = do_path_lookup(dfd, tmp, flags, &nd);
		putname(tmp);
		if (!err)
			*path = nd.path;
	}
	return err;
}

int user_path_at(int dfd, const char __user *name, unsigned flags,
		 struct path *path)
{
	return user_path_at_empty(dfd, name, flags, path, NULL);
}

static int user_path_parent(int dfd, const char __user *path,
			struct nameidata *nd, char **name)
{
	char *s = getname(path);
	int error;

	if (IS_ERR(s))
		return PTR_ERR(s);

	error = do_path_lookup(dfd, s, LOOKUP_PARENT, nd);
	if (error)
		putname(s);
	else
		*name = s;

	return error;
}

/*
 * It's inline, so penalty for filesystems that don't use sticky bit is
 * minimal.
 */
static inline int check_sticky(struct inode *dir, struct inode *inode)
{
	kuid_t fsuid = current_fsuid();

	if (!(dir->i_mode & S_ISVTX))
		return 0;
	if (uid_eq(inode->i_uid, fsuid))
		return 0;
	if (uid_eq(dir->i_uid, fsuid))
		return 0;
	return !inode_capable(inode, CAP_FOWNER);
}

/*
 *	Check whether we can remove a link victim from directory dir, check
 *  whether the type of victim is right.
 *  1. We can't do it if dir is read-only (done in permission())
 *  2. We should have write and exec permissions on dir
 *  3. We can't remove anything from append-only dir
 *  4. We can't do anything with immutable dir (done in permission())
 *  5. If the sticky bit on dir is set we should either
 *	a. be owner of dir, or
 *	b. be owner of victim, or
 *	c. have CAP_FOWNER capability
 *  6. If the victim is append-only or immutable we can't do antyhing with
 *     links pointing to it.
 *  7. If we were asked to remove a directory and victim isn't one - ENOTDIR.
 *  8. If we were asked to remove a non-directory and victim isn't one - EISDIR.
 *  9. We can't remove a root or mountpoint.
 * 10. We don't allow removal of NFS sillyrenamed files; it's handled by
 *     nfs_async_unlink().
 */
static int may_delete(struct inode *dir,struct dentry *victim,int isdir)
{
	int error;

	if (!victim->d_inode)
		return -ENOENT;

	BUG_ON(victim->d_parent->d_inode != dir);
	audit_inode_child(victim, dir);

	error = inode_permission(dir, MAY_WRITE | MAY_EXEC);
	if (error)
		return error;
	if (IS_APPEND(dir))
		return -EPERM;
	if (check_sticky(dir, victim->d_inode)||IS_APPEND(victim->d_inode)||
	    IS_IMMUTABLE(victim->d_inode) || IS_SWAPFILE(victim->d_inode))
		return -EPERM;
	if (isdir) {
		if (!S_ISDIR(victim->d_inode->i_mode))
			return -ENOTDIR;
		if (IS_ROOT(victim))
			return -EBUSY;
	} else if (S_ISDIR(victim->d_inode->i_mode))
		return -EISDIR;
	if (IS_DEADDIR(dir))
		return -ENOENT;
	if (victim->d_flags & DCACHE_NFSFS_RENAMED)
		return -EBUSY;
	return 0;
}

/*	Check whether we can create an object with dentry child in directory
 *  dir.
 *  1. We can't do it if child already exists (open has special treatment for
 *     this case, but since we are inlined it's OK)
 *  2. We can't do it if dir is read-only (done in permission())
 *  3. We should have write and exec permissions on dir
 *  4. We can't do it if dir is immutable (done in permission())
 */
static inline int may_create(struct inode *dir, struct dentry *child)
{
	if (child->d_inode)
		return -EEXIST;
	if (IS_DEADDIR(dir))
		return -ENOENT;
	return inode_permission(dir, MAY_WRITE | MAY_EXEC);
}

/*
 * p1 and p2 should be directories on the same fs.
 */
struct dentry *lock_rename(struct dentry *p1, struct dentry *p2)
{
	struct dentry *p;

	if (p1 == p2) {
		mutex_lock_nested(&p1->d_inode->i_mutex, I_MUTEX_PARENT);
		return NULL;
	}

	mutex_lock(&p1->d_inode->i_sb->s_vfs_rename_mutex);

	p = d_ancestor(p2, p1);
	if (p) {
		mutex_lock_nested(&p2->d_inode->i_mutex, I_MUTEX_PARENT);
		mutex_lock_nested(&p1->d_inode->i_mutex, I_MUTEX_CHILD);
		return p;
	}

	p = d_ancestor(p1, p2);
	if (p) {
		mutex_lock_nested(&p1->d_inode->i_mutex, I_MUTEX_PARENT);
		mutex_lock_nested(&p2->d_inode->i_mutex, I_MUTEX_CHILD);
		return p;
	}

	mutex_lock_nested(&p1->d_inode->i_mutex, I_MUTEX_PARENT);
	mutex_lock_nested(&p2->d_inode->i_mutex, I_MUTEX_CHILD);
	return NULL;
}

void unlock_rename(struct dentry *p1, struct dentry *p2)
{
	mutex_unlock(&p1->d_inode->i_mutex);
	if (p1 != p2) {
		mutex_unlock(&p2->d_inode->i_mutex);
		mutex_unlock(&p1->d_inode->i_sb->s_vfs_rename_mutex);
	}
}

int vfs_create(struct inode *dir, struct dentry *dentry, umode_t mode,
		bool want_excl)
{
	int error = may_create(dir, dentry);
	if (error)
		return error;

	if (!dir->i_op->create)
		return -EACCES;	/* shouldn't it be ENOSYS? */
	mode &= S_IALLUGO;
	mode |= S_IFREG;
	error = security_inode_create(dir, dentry, mode);
	if (error)
		return error;
	error = dir->i_op->create(dir, dentry, mode, want_excl);
	if (!error)
		fsnotify_create(dir, dentry);
	return error;
}

static int may_open(struct path *path, int acc_mode, int flag)
{
	struct dentry *dentry = path->dentry;
	struct inode *inode = dentry->d_inode;
	int error;

	/* O_PATH? */
	if (!acc_mode)
		return 0;

	if (!inode)
		return -ENOENT;

	switch (inode->i_mode & S_IFMT) {
	case S_IFLNK:
		return -ELOOP;
	case S_IFDIR:
		if (acc_mode & MAY_WRITE)
			return -EISDIR;
		break;
	case S_IFBLK:
	case S_IFCHR:
		if (path->mnt->mnt_flags & MNT_NODEV)
			return -EACCES;
		/*FALLTHRU*/
	case S_IFIFO:
	case S_IFSOCK:
		flag &= ~O_TRUNC;
		break;
	}

	error = inode_permission(inode, acc_mode);
	if (error)
		return error;

	/*
	 * An append-only file must be opened in append mode for writing.
	 */
	if (IS_APPEND(inode)) {
		if  ((flag & O_ACCMODE) != O_RDONLY && !(flag & O_APPEND))
			return -EPERM;
		if (flag & O_TRUNC)
			return -EPERM;
	}

	/* O_NOATIME can only be set by the owner or superuser */
	if (flag & O_NOATIME && !inode_owner_or_capable(inode))
		return -EPERM;

	return 0;
}

static int handle_truncate(struct file *filp)
{
	struct path *path = &filp->f_path;
	struct inode *inode = path->dentry->d_inode;
	int error = get_write_access(inode);
	if (error)
		return error;
	/*
	 * Refuse to truncate files with mandatory locks held on them.
	 */
	error = locks_verify_locked(inode);
	if (!error)
		error = security_path_truncate(path);
	if (!error) {
		error = do_truncate(path->dentry, 0,
				    ATTR_MTIME|ATTR_CTIME|ATTR_OPEN,
				    filp);
	}
	put_write_access(inode);
	return error;
}

static inline int open_to_namei_flags(int flag)
{
	if ((flag & O_ACCMODE) == 3)
		flag--;
	return flag;
}

static int may_o_create(struct path *dir, struct dentry *dentry, umode_t mode)
{
	int error = security_path_mknod(dir, dentry, mode, 0);
	if (error)
		return error;

	error = inode_permission(dir->dentry->d_inode, MAY_WRITE | MAY_EXEC);
	if (error)
		return error;

	return security_inode_create(dir->dentry->d_inode, dentry, mode);
}

/*
 * Attempt to atomically look up, create and open a file from a negative
 * dentry.
 *
 * Returns 0 if successful.  The file will have been created and attached to
 * @file by the filesystem calling finish_open().
 *
 * Returns 1 if the file was looked up only or didn't need creating.  The
 * caller will need to perform the open themselves.  @path will have been
 * updated to point to the new dentry.  This may be negative.
 *
 * Returns an error code otherwise.
 */
static int atomic_open(struct nameidata *nd, struct dentry *dentry,
			struct path *path, struct file *file,
			const struct open_flags *op,
			bool got_write, bool need_lookup,
			int *opened)
{
	struct inode *dir =  nd->path.dentry->d_inode;
	unsigned open_flag = open_to_namei_flags(op->open_flag);
	umode_t mode;
	int error;
	int acc_mode;
	int create_error = 0;
	struct dentry *const DENTRY_NOT_SET = (void *) -1UL;

	BUG_ON(dentry->d_inode);

	/* Don't create child dentry for a dead directory. */
	if (unlikely(IS_DEADDIR(dir))) {
		error = -ENOENT;
		goto out;
	}

	mode = op->mode;
	if ((open_flag & O_CREAT) && !IS_POSIXACL(dir))
		mode &= ~current_umask();

	if ((open_flag & (O_EXCL | O_CREAT)) == (O_EXCL | O_CREAT)) {
		open_flag &= ~O_TRUNC;
		*opened |= FILE_CREATED;
	}

	/*
	 * Checking write permission is tricky, bacuse we don't know if we are
	 * going to actually need it: O_CREAT opens should work as long as the
	 * file exists.  But checking existence breaks atomicity.  The trick is
	 * to check access and if not granted clear O_CREAT from the flags.
	 *
	 * Another problem is returing the "right" error value (e.g. for an
	 * O_EXCL open we want to return EEXIST not EROFS).
	 */
	if (((open_flag & (O_CREAT | O_TRUNC)) ||
	    (open_flag & O_ACCMODE) != O_RDONLY) && unlikely(!got_write)) {
		if (!(open_flag & O_CREAT)) {
			/*
			 * No O_CREATE -> atomicity not a requirement -> fall
			 * back to lookup + open
			 */
			goto no_open;
		} else if (open_flag & (O_EXCL | O_TRUNC)) {
			/* Fall back and fail with the right error */
			create_error = -EROFS;
			goto no_open;
		} else {
			/* No side effects, safe to clear O_CREAT */
			create_error = -EROFS;
			open_flag &= ~O_CREAT;
		}
	}

	if (open_flag & O_CREAT) {
		error = may_o_create(&nd->path, dentry, mode);
		if (error) {
			create_error = error;
			if (open_flag & O_EXCL)
				goto no_open;
			open_flag &= ~O_CREAT;
		}
	}

	if (nd->flags & LOOKUP_DIRECTORY)
		open_flag |= O_DIRECTORY;

	file->f_path.dentry = DENTRY_NOT_SET;
	file->f_path.mnt = nd->path.mnt;
	error = dir->i_op->atomic_open(dir, dentry, file, open_flag, mode,
				      opened);
	if (error < 0) {
		if (create_error && error == -ENOENT)
			error = create_error;
		goto out;
	}

	acc_mode = op->acc_mode;
	if (*opened & FILE_CREATED) {
		fsnotify_create(dir, dentry);
		acc_mode = MAY_OPEN;
	}

	if (error) {	/* returned 1, that is */
		if (WARN_ON(file->f_path.dentry == DENTRY_NOT_SET)) {
			error = -EIO;
			goto out;
		}
		if (file->f_path.dentry) {
			dput(dentry);
			dentry = file->f_path.dentry;
		}
		if (create_error && dentry->d_inode == NULL) {
			error = create_error;
			goto out;
		}
		goto looked_up;
	}

	/*
	 * We didn't have the inode before the open, so check open permission
	 * here.
	 */
	error = may_open(&file->f_path, acc_mode, open_flag);
	if (error)
		fput(file);

out:
	dput(dentry);
	return error;

no_open:
	if (need_lookup) {
		dentry = lookup_real(dir, dentry, nd->flags);
		if (IS_ERR(dentry))
			return PTR_ERR(dentry);

		if (create_error) {
			int open_flag = op->open_flag;

			error = create_error;
			if ((open_flag & O_EXCL)) {
				if (!dentry->d_inode)
					goto out;
			} else if (!dentry->d_inode) {
				goto out;
			} else if ((open_flag & O_TRUNC) &&
				   S_ISREG(dentry->d_inode->i_mode)) {
				goto out;
			}
			/* will fail later, go on to get the right error */
		}
	}
looked_up:
	path->dentry = dentry;
	path->mnt = nd->path.mnt;
	return 1;
}

/*
 * Look up and maybe create and open the last component.
 *
 * Must be called with i_mutex held on parent.
 *
 * Returns 0 if the file was successfully atomically created (if necessary) and
 * opened.  In this case the file will be returned attached to @file.
 *
 * Returns 1 if the file was not completely opened at this time, though lookups
 * and creations will have been performed and the dentry returned in @path will
 * be positive upon return if O_CREAT was specified.  If O_CREAT wasn't
 * specified then a negative dentry may be returned.
 *
 * An error code is returned otherwise.
 *
 * FILE_CREATE will be set in @*opened if the dentry was created and will be
 * cleared otherwise prior to returning.
 */
static int lookup_open(struct nameidata *nd, struct path *path,
			struct file *file,
			const struct open_flags *op,
			bool got_write, int *opened)
{
	struct dentry *dir = nd->path.dentry;
	struct inode *dir_inode = dir->d_inode;
	struct dentry *dentry;
	int error;
	bool need_lookup;

	*opened &= ~FILE_CREATED;
	dentry = lookup_dcache(&nd->last, dir, nd->flags, &need_lookup);
	if (IS_ERR(dentry))
		return PTR_ERR(dentry);

	/* Cached positive dentry: will open in f_op->open */
	if (!need_lookup && dentry->d_inode)
		goto out_no_open;

	if ((nd->flags & LOOKUP_OPEN) && dir_inode->i_op->atomic_open) {
		return atomic_open(nd, dentry, path, file, op, got_write,
				   need_lookup, opened);
	}

	if (need_lookup) {
		BUG_ON(dentry->d_inode);

		dentry = lookup_real(dir_inode, dentry, nd->flags);
		if (IS_ERR(dentry))
			return PTR_ERR(dentry);
	}

	/* Negative dentry, just create the file */
	if (!dentry->d_inode && (op->open_flag & O_CREAT)) {
		umode_t mode = op->mode;
		if (!IS_POSIXACL(dir->d_inode))
			mode &= ~current_umask();
		/*
		 * This write is needed to ensure that a
		 * rw->ro transition does not occur between
		 * the time when the file is created and when
		 * a permanent write count is taken through
		 * the 'struct file' in finish_open().
		 */
		if (!got_write) {
			error = -EROFS;
			goto out_dput;
		}
		*opened |= FILE_CREATED;
		error = security_path_mknod(&nd->path, dentry, mode, 0);
		if (error)
			goto out_dput;
		error = vfs_create(dir->d_inode, dentry, mode,
				   nd->flags & LOOKUP_EXCL);
		if (error)
			goto out_dput;
	}
out_no_open:
	path->dentry = dentry;
	path->mnt = nd->path.mnt;
	return 1;

out_dput:
	dput(dentry);
	return error;
}

/*
 * Handle the last step of open()
 */
static int do_last(struct nameidata *nd, struct path *path,
		   struct file *file, const struct open_flags *op,
		   int *opened, const char *pathname)
{
	struct dentry *dir = nd->path.dentry;
	int open_flag = op->open_flag;
	bool will_truncate = (open_flag & O_TRUNC) != 0;
	bool got_write = false;
	int acc_mode = op->acc_mode;
	struct inode *inode;
	bool symlink_ok = false;
	struct path save_parent = { .dentry = NULL, .mnt = NULL };
	bool retried = false;
	int error;

	nd->flags &= ~LOOKUP_PARENT;
	nd->flags |= op->intent;

	switch (nd->last_type) {
	case LAST_DOTDOT:
	case LAST_DOT:
		error = handle_dots(nd, nd->last_type);
		if (error)
			return error;
		/* fallthrough */
	case LAST_ROOT:
		error = complete_walk(nd);
		if (error)
			return error;
		audit_inode(pathname, nd->path.dentry);
		if (open_flag & O_CREAT) {
			error = -EISDIR;
			goto out;
		}
		goto finish_open;
	case LAST_BIND:
		error = complete_walk(nd);
		if (error)
			return error;
		audit_inode(pathname, dir);
		goto finish_open;
	}

	if (!(open_flag & O_CREAT)) {
		if (nd->last.name[nd->last.len])
			nd->flags |= LOOKUP_FOLLOW | LOOKUP_DIRECTORY;
		if (open_flag & O_PATH && !(nd->flags & LOOKUP_FOLLOW))
			symlink_ok = true;
		/* we _can_ be in RCU mode here */
		error = lookup_fast(nd, &nd->last, path, &inode);
		if (likely(!error))
			goto finish_lookup;

		if (error < 0)
			goto out;

		BUG_ON(nd->inode != dir->d_inode);
	} else {
		/* create side of things */
		/*
		 * This will *only* deal with leaving RCU mode - LOOKUP_JUMPED
		 * has been cleared when we got to the last component we are
		 * about to look up
		 */
		error = complete_walk(nd);
		if (error)
			return error;

		audit_inode(pathname, dir);
		error = -EISDIR;
		/* trailing slashes? */
		if (nd->last.name[nd->last.len])
			goto out;
	}

retry_lookup:
	if (op->open_flag & (O_CREAT | O_TRUNC | O_WRONLY | O_RDWR)) {
		error = mnt_want_write(nd->path.mnt);
		if (!error)
			got_write = true;
		/*
		 * do _not_ fail yet - we might not need that or fail with
		 * a different error; let lookup_open() decide; we'll be
		 * dropping this one anyway.
		 */
	}
	mutex_lock(&dir->d_inode->i_mutex);
	error = lookup_open(nd, path, file, op, got_write, opened);
	mutex_unlock(&dir->d_inode->i_mutex);

	if (error <= 0) {
		if (error)
			goto out;

		if ((*opened & FILE_CREATED) ||
		    !S_ISREG(file->f_path.dentry->d_inode->i_mode))
			will_truncate = false;

		audit_inode(pathname, file->f_path.dentry);
		goto opened;
	}

	if (*opened & FILE_CREATED) {
		/* Don't check for write permission, don't truncate */
		open_flag &= ~O_TRUNC;
		will_truncate = false;
		acc_mode = MAY_OPEN;
		path_to_nameidata(path, nd);
		goto finish_open_created;
	}

	/*
	 * create/update audit record if it already exists.
	 */
	if (path->dentry->d_inode)
		audit_inode(pathname, path->dentry);

	/*
	 * If atomic_open() acquired write access it is dropped now due to
	 * possible mount and symlink following (this might be optimized away if
	 * necessary...)
	 */
	if (got_write) {
		mnt_drop_write(nd->path.mnt);
		got_write = false;
	}

	error = -EEXIST;
	if ((open_flag & (O_EXCL | O_CREAT)) == (O_EXCL | O_CREAT))
		goto exit_dput;

	error = follow_managed(path, nd->flags);
	if (error < 0)
		goto exit_dput;

	if (error)
		nd->flags |= LOOKUP_JUMPED;

	BUG_ON(nd->flags & LOOKUP_RCU);
	inode = path->dentry->d_inode;
finish_lookup:
	/* we _can_ be in RCU mode here */
	error = -ENOENT;
	if (!inode) {
		path_to_nameidata(path, nd);
		goto out;
	}

	if (should_follow_link(inode, !symlink_ok)) {
		if (nd->flags & LOOKUP_RCU) {
			if (unlikely(unlazy_walk(nd, path->dentry))) {
				error = -ECHILD;
				goto out;
			}
		}
		BUG_ON(inode != path->dentry->d_inode);
		return 1;
	}

	if ((nd->flags & LOOKUP_RCU) || nd->path.mnt != path->mnt) {
		path_to_nameidata(path, nd);
	} else {
		save_parent.dentry = nd->path.dentry;
		save_parent.mnt = mntget(path->mnt);
		nd->path.dentry = path->dentry;

	}
	nd->inode = inode;
	/* Why this, you ask?  _Now_ we might have grown LOOKUP_JUMPED... */
	error = complete_walk(nd);
	if (error) {
		path_put(&save_parent);
		return error;
	}
	error = -EISDIR;
	if ((open_flag & O_CREAT) && S_ISDIR(nd->inode->i_mode))
		goto out;
	error = -ENOTDIR;
	if ((nd->flags & LOOKUP_DIRECTORY) && !nd->inode->i_op->lookup)
		goto out;
	audit_inode(pathname, nd->path.dentry);
finish_open:
	if (!S_ISREG(nd->inode->i_mode))
		will_truncate = false;

	if (will_truncate) {
		error = mnt_want_write(nd->path.mnt);
		if (error)
			goto out;
		got_write = true;
	}
finish_open_created:
	error = may_open(&nd->path, acc_mode, open_flag);
	if (error)
		goto out;
	file->f_path.mnt = nd->path.mnt;
	error = finish_open(file, nd->path.dentry, NULL, opened);
	if (error) {
		if (error == -EOPENSTALE)
			goto stale_open;
		goto out;
	}
opened:
	error = open_check_o_direct(file);
	if (error)
		goto exit_fput;
	error = ima_file_check(file, op->acc_mode);
	if (error)
		goto exit_fput;

	if (will_truncate) {
		error = handle_truncate(file);
		if (error)
			goto exit_fput;
	}
out:
	if (got_write)
		mnt_drop_write(nd->path.mnt);
	path_put(&save_parent);
	terminate_walk(nd);
	return error;

exit_dput:
	path_put_conditional(path, nd);
	goto out;
exit_fput:
	fput(file);
	goto out;

stale_open:
	/* If no saved parent or already retried then can't retry */
	if (!save_parent.dentry || retried)
		goto out;

	BUG_ON(save_parent.dentry != dir);
	path_put(&nd->path);
	nd->path = save_parent;
	nd->inode = dir->d_inode;
	save_parent.mnt = NULL;
	save_parent.dentry = NULL;
	if (got_write) {
		mnt_drop_write(nd->path.mnt);
		got_write = false;
	}
	retried = true;
	goto retry_lookup;
}

static struct file *path_openat(int dfd, const char *pathname,
		struct nameidata *nd, const struct open_flags *op, int flags)
{
	struct file *base = NULL;
	struct file *file;
	struct path path;
	int opened = 0;
	int error;

	file = get_empty_filp();
	if (!file)
		return ERR_PTR(-ENFILE);

	file->f_flags = op->open_flag;

	error = path_init(dfd, pathname, flags | LOOKUP_PARENT, nd, &base);
	if (unlikely(error))
		goto out;

	current->total_link_count = 0;
	error = link_path_walk(pathname, nd);
	if (unlikely(error))
		goto out;

	error = do_last(nd, &path, file, op, &opened, pathname);
	while (unlikely(error > 0)) { /* trailing symlink */
		struct path link = path;
		void *cookie;
		if (!(nd->flags & LOOKUP_FOLLOW)) {
			path_put_conditional(&path, nd);
			path_put(&nd->path);
			error = -ELOOP;
			break;
		}
		error = may_follow_link(&link, nd);
		if (unlikely(error))
			break;
		nd->flags |= LOOKUP_PARENT;
		nd->flags &= ~(LOOKUP_OPEN|LOOKUP_CREATE|LOOKUP_EXCL);
		error = follow_link(&link, nd, &cookie);
		if (unlikely(error))
			break;
		error = do_last(nd, &path, file, op, &opened, pathname);
		put_link(nd, &link, cookie);
	}
out:
	if (nd->root.mnt && !(nd->flags & LOOKUP_ROOT))
		path_put(&nd->root);
	if (base)
		fput(base);
	if (!(opened & FILE_OPENED)) {
		BUG_ON(!error);
		put_filp(file);
	}
	if (unlikely(error)) {
		if (error == -EOPENSTALE) {
			if (flags & LOOKUP_RCU)
				error = -ECHILD;
			else
				error = -ESTALE;
		}
		file = ERR_PTR(error);
	}
	return file;
}

struct file *do_filp_open(int dfd, const char *pathname,
		const struct open_flags *op, int flags)
{
	struct nameidata nd;
	struct file *filp;

	filp = path_openat(dfd, pathname, &nd, op, flags | LOOKUP_RCU);
	if (unlikely(filp == ERR_PTR(-ECHILD)))
		filp = path_openat(dfd, pathname, &nd, op, flags);
	if (unlikely(filp == ERR_PTR(-ESTALE)))
		filp = path_openat(dfd, pathname, &nd, op, flags | LOOKUP_REVAL);
	return filp;
}

struct file *do_file_open_root(struct dentry *dentry, struct vfsmount *mnt,
		const char *name, const struct open_flags *op, int flags)
{
	struct nameidata nd;
	struct file *file;

	nd.root.mnt = mnt;
	nd.root.dentry = dentry;

	flags |= LOOKUP_ROOT;

	if (dentry->d_inode->i_op->follow_link && op->intent & LOOKUP_OPEN)
		return ERR_PTR(-ELOOP);

	file = path_openat(-1, name, &nd, op, flags | LOOKUP_RCU);
	if (unlikely(file == ERR_PTR(-ECHILD)))
		file = path_openat(-1, name, &nd, op, flags);
	if (unlikely(file == ERR_PTR(-ESTALE)))
		file = path_openat(-1, name, &nd, op, flags | LOOKUP_REVAL);
	return file;
}

struct dentry *kern_path_create(int dfd, const char *pathname, struct path *path, int is_dir)
{
	struct dentry *dentry = ERR_PTR(-EEXIST);
	struct nameidata nd;
	int err2;
	int error = do_path_lookup(dfd, pathname, LOOKUP_PARENT, &nd);
	if (error)
		return ERR_PTR(error);

	/*
	 * Yucky last component or no last component at all?
	 * (foo/., foo/.., /////)
	 */
	if (nd.last_type != LAST_NORM)
		goto out;
	nd.flags &= ~LOOKUP_PARENT;
	nd.flags |= LOOKUP_CREATE | LOOKUP_EXCL;

	/* don't fail immediately if it's r/o, at least try to report other errors */
	err2 = mnt_want_write(nd.path.mnt);
	/*
	 * Do the final lookup.
	 */
	mutex_lock_nested(&nd.path.dentry->d_inode->i_mutex, I_MUTEX_PARENT);
	dentry = lookup_hash(&nd);
	if (IS_ERR(dentry))
		goto unlock;

	error = -EEXIST;
	if (dentry->d_inode)
		goto fail;
	/*
	 * Special case - lookup gave negative, but... we had foo/bar/
	 * From the vfs_mknod() POV we just have a negative dentry -
	 * all is fine. Let's be bastards - you had / on the end, you've
	 * been asking for (non-existent) directory. -ENOENT for you.
	 */
	if (unlikely(!is_dir && nd.last.name[nd.last.len])) {
		error = -ENOENT;
		goto fail;
	}
	if (unlikely(err2)) {
		error = err2;
		goto fail;
	}
	*path = nd.path;
	return dentry;
fail:
	dput(dentry);
	dentry = ERR_PTR(error);
unlock:
	mutex_unlock(&nd.path.dentry->d_inode->i_mutex);
	if (!err2)
		mnt_drop_write(nd.path.mnt);
out:
	path_put(&nd.path);
	return dentry;
}
EXPORT_SYMBOL(kern_path_create);

void done_path_create(struct path *path, struct dentry *dentry)
{
	dput(dentry);
	mutex_unlock(&path->dentry->d_inode->i_mutex);
	mnt_drop_write(path->mnt);
	path_put(path);
}
EXPORT_SYMBOL(done_path_create);

struct dentry *user_path_create(int dfd, const char __user *pathname, struct path *path, int is_dir)
{
	char *tmp = getname(pathname);
	struct dentry *res;
	if (IS_ERR(tmp))
		return ERR_CAST(tmp);
	res = kern_path_create(dfd, tmp, path, is_dir);
	putname(tmp);
	return res;
}
EXPORT_SYMBOL(user_path_create);

int vfs_mknod(struct inode *dir, struct dentry *dentry, umode_t mode, dev_t dev)
{
	int error = may_create(dir, dentry);

	if (error)
		return error;

	if ((S_ISCHR(mode) || S_ISBLK(mode)) && !capable(CAP_MKNOD))
		return -EPERM;

	if (!dir->i_op->mknod)
		return -EPERM;

	error = devcgroup_inode_mknod(mode, dev);
	if (error)
		return error;

	error = security_inode_mknod(dir, dentry, mode, dev);
	if (error)
		return error;

	error = dir->i_op->mknod(dir, dentry, mode, dev);
	if (!error)
		fsnotify_create(dir, dentry);
	return error;
}

static int may_mknod(umode_t mode)
{
	switch (mode & S_IFMT) {
	case S_IFREG:
	case S_IFCHR:
	case S_IFBLK:
	case S_IFIFO:
	case S_IFSOCK:
	case 0: /* zero mode translates to S_IFREG */
		return 0;
	case S_IFDIR:
		return -EPERM;
	default:
		return -EINVAL;
	}
}

SYSCALL_DEFINE4(mknodat, int, dfd, const char __user *, filename, umode_t, mode,
		unsigned, dev)
{
	struct dentry *dentry;
	struct path path;
	int error;

	error = may_mknod(mode);
	if (error)
		return error;

	dentry = user_path_create(dfd, filename, &path, 0);
	if (IS_ERR(dentry))
		return PTR_ERR(dentry);

	if (!IS_POSIXACL(path.dentry->d_inode))
		mode &= ~current_umask();
	error = security_path_mknod(&path, dentry, mode, dev);
	if (error)
		goto out;
	switch (mode & S_IFMT) {
		case 0: case S_IFREG:
			error = vfs_create(path.dentry->d_inode,dentry,mode,true);
			break;
		case S_IFCHR: case S_IFBLK:
			error = vfs_mknod(path.dentry->d_inode,dentry,mode,
					new_decode_dev(dev));
			break;
		case S_IFIFO: case S_IFSOCK:
			error = vfs_mknod(path.dentry->d_inode,dentry,mode,0);
			break;
	}
out:
	done_path_create(&path, dentry);
	return error;
}

SYSCALL_DEFINE3(mknod, const char __user *, filename, umode_t, mode, unsigned, dev)
{
	return sys_mknodat(AT_FDCWD, filename, mode, dev);
}

int vfs_mkdir(struct inode *dir, struct dentry *dentry, umode_t mode)
{
	int error = may_create(dir, dentry);
	unsigned max_links = dir->i_sb->s_max_links;

	if (error)
		return error;

	if (!dir->i_op->mkdir)
		return -EPERM;

	mode &= (S_IRWXUGO|S_ISVTX);
	error = security_inode_mkdir(dir, dentry, mode);
	if (error)
		return error;

	if (max_links && dir->i_nlink >= max_links)
		return -EMLINK;

	error = dir->i_op->mkdir(dir, dentry, mode);
	if (!error)
		fsnotify_mkdir(dir, dentry);
	return error;
}

SYSCALL_DEFINE3(mkdirat, int, dfd, const char __user *, pathname, umode_t, mode)
{
	struct dentry *dentry;
	struct path path;
	int error;

	dentry = user_path_create(dfd, pathname, &path, 1);
	if (IS_ERR(dentry))
		return PTR_ERR(dentry);

	if (!IS_POSIXACL(path.dentry->d_inode))
		mode &= ~current_umask();
	error = security_path_mkdir(&path, dentry, mode);
	if (!error)
		error = vfs_mkdir(path.dentry->d_inode, dentry, mode);
	done_path_create(&path, dentry);
	return error;
}

SYSCALL_DEFINE2(mkdir, const char __user *, pathname, umode_t, mode)
{
	return sys_mkdirat(AT_FDCWD, pathname, mode);
}

/*
 * The dentry_unhash() helper will try to drop the dentry early: we
 * should have a usage count of 1 if we're the only user of this
 * dentry, and if that is true (possibly after pruning the dcache),
 * then we drop the dentry now.
 *
 * A low-level filesystem can, if it choses, legally
 * do a
 *
 *	if (!d_unhashed(dentry))
 *		return -EBUSY;
 *
 * if it cannot handle the case of removing a directory
 * that is still in use by something else..
 */
void dentry_unhash(struct dentry *dentry)
{
	shrink_dcache_parent(dentry);
	spin_lock(&dentry->d_lock);
	if (dentry->d_count == 1)
		__d_drop(dentry);
	spin_unlock(&dentry->d_lock);
}

int vfs_rmdir(struct inode *dir, struct dentry *dentry)
{
	int error = may_delete(dir, dentry, 1);

	if (error)
		return error;

	if (!dir->i_op->rmdir)
		return -EPERM;

	dget(dentry);
	mutex_lock(&dentry->d_inode->i_mutex);

	error = -EBUSY;
	if (d_mountpoint(dentry))
		goto out;

	error = security_inode_rmdir(dir, dentry);
	if (error)
		goto out;

	shrink_dcache_parent(dentry);
	error = dir->i_op->rmdir(dir, dentry);
	if (error)
		goto out;

	dentry->d_inode->i_flags |= S_DEAD;
	dont_mount(dentry);

out:
	mutex_unlock(&dentry->d_inode->i_mutex);
	dput(dentry);
	if (!error)
		d_delete(dentry);
	return error;
}

static long do_rmdir(int dfd, const char __user *pathname)
{
	int error = 0;
	char * name;
	struct dentry *dentry;
	struct nameidata nd;

	error = user_path_parent(dfd, pathname, &nd, &name);
	if (error)
		return error;

	switch(nd.last_type) {
	case LAST_DOTDOT:
		error = -ENOTEMPTY;
		goto exit1;
	case LAST_DOT:
		error = -EINVAL;
		goto exit1;
	case LAST_ROOT:
		error = -EBUSY;
		goto exit1;
	}

	nd.flags &= ~LOOKUP_PARENT;
	error = mnt_want_write(nd.path.mnt);
	if (error)
		goto exit1;

	mutex_lock_nested(&nd.path.dentry->d_inode->i_mutex, I_MUTEX_PARENT);
	dentry = lookup_hash(&nd);
	error = PTR_ERR(dentry);
	if (IS_ERR(dentry))
		goto exit2;
	if (!dentry->d_inode) {
		error = -ENOENT;
		goto exit3;
	}
	error = security_path_rmdir(&nd.path, dentry);
	if (error)
		goto exit3;
	error = vfs_rmdir(nd.path.dentry->d_inode, dentry);
exit3:
	dput(dentry);
exit2:
	mutex_unlock(&nd.path.dentry->d_inode->i_mutex);
	mnt_drop_write(nd.path.mnt);
exit1:
	path_put(&nd.path);
	putname(name);
	return error;
}

SYSCALL_DEFINE1(rmdir, const char __user *, pathname)
{
	return do_rmdir(AT_FDCWD, pathname);
}

int vfs_unlink(struct inode *dir, struct dentry *dentry)
{
	int error = may_delete(dir, dentry, 0);

	if (error)
		return error;

	if (!dir->i_op->unlink)
		return -EPERM;

	mutex_lock(&dentry->d_inode->i_mutex);
	if (d_mountpoint(dentry))
		error = -EBUSY;
	else {
		error = security_inode_unlink(dir, dentry);
		if (!error) {
			error = dir->i_op->unlink(dir, dentry);
			if (!error)
				dont_mount(dentry);
		}
	}
	mutex_unlock(&dentry->d_inode->i_mutex);

	/* We don't d_delete() NFS sillyrenamed files--they still exist. */
	if (!error && !(dentry->d_flags & DCACHE_NFSFS_RENAMED)) {
		fsnotify_link_count(dentry->d_inode);
		d_delete(dentry);
	}

	return error;
}

/*
 * Make sure that the actual truncation of the file will occur outside its
 * directory's i_mutex.  Truncate can take a long time if there is a lot of
 * writeout happening, and we don't want to prevent access to the directory
 * while waiting on the I/O.
 */
static long do_unlinkat(int dfd, const char __user *pathname)
{
	int error;
	char *name;
	struct dentry *dentry;
	struct nameidata nd;
	struct inode *inode = NULL;

	error = user_path_parent(dfd, pathname, &nd, &name);
	if (error)
		return error;

	error = -EISDIR;
	if (nd.last_type != LAST_NORM)
		goto exit1;

	nd.flags &= ~LOOKUP_PARENT;
	error = mnt_want_write(nd.path.mnt);
	if (error)
		goto exit1;

	mutex_lock_nested(&nd.path.dentry->d_inode->i_mutex, I_MUTEX_PARENT);
	dentry = lookup_hash(&nd);
	error = PTR_ERR(dentry);
	if (!IS_ERR(dentry)) {
		/* Why not before? Because we want correct error value */
		if (nd.last.name[nd.last.len])
			goto slashes;
		inode = dentry->d_inode;
		if (!inode)
			goto slashes;
		ihold(inode);
		error = security_path_unlink(&nd.path, dentry);
		if (error)
			goto exit2;
		error = vfs_unlink(nd.path.dentry->d_inode, dentry);
exit2:
		dput(dentry);
	}
	mutex_unlock(&nd.path.dentry->d_inode->i_mutex);
	if (inode)
		iput(inode);	/* truncate the inode here */
	mnt_drop_write(nd.path.mnt);
exit1:
	path_put(&nd.path);
	putname(name);
	return error;

slashes:
	error = !dentry->d_inode ? -ENOENT :
		S_ISDIR(dentry->d_inode->i_mode) ? -EISDIR : -ENOTDIR;
	goto exit2;
}

SYSCALL_DEFINE3(unlinkat, int, dfd, const char __user *, pathname, int, flag)
{
	if ((flag & ~AT_REMOVEDIR) != 0)
		return -EINVAL;

	if (flag & AT_REMOVEDIR)
		return do_rmdir(dfd, pathname);

	return do_unlinkat(dfd, pathname);
}

SYSCALL_DEFINE1(unlink, const char __user *, pathname)
{
	return do_unlinkat(AT_FDCWD, pathname);
}

int vfs_symlink(struct inode *dir, struct dentry *dentry, const char *oldname)
{
	int error = may_create(dir, dentry);

	if (error)
		return error;

	if (!dir->i_op->symlink)
		return -EPERM;

	error = security_inode_symlink(dir, dentry, oldname);
	if (error)
		return error;

	error = dir->i_op->symlink(dir, dentry, oldname);
	if (!error)
		fsnotify_create(dir, dentry);
	return error;
}

SYSCALL_DEFINE3(symlinkat, const char __user *, oldname,
		int, newdfd, const char __user *, newname)
{
	int error;
	char *from;
	struct dentry *dentry;
	struct path path;

	from = getname(oldname);
	if (IS_ERR(from))
		return PTR_ERR(from);

	dentry = user_path_create(newdfd, newname, &path, 0);
	error = PTR_ERR(dentry);
	if (IS_ERR(dentry))
		goto out_putname;

	error = security_path_symlink(&path, dentry, from);
	if (!error)
		error = vfs_symlink(path.dentry->d_inode, dentry, from);
	done_path_create(&path, dentry);
out_putname:
	putname(from);
	return error;
}

SYSCALL_DEFINE2(symlink, const char __user *, oldname, const char __user *, newname)
{
	return sys_symlinkat(oldname, AT_FDCWD, newname);
}

int vfs_link(struct dentry *old_dentry, struct inode *dir, struct dentry *new_dentry)
{
	struct inode *inode = old_dentry->d_inode;
	unsigned max_links = dir->i_sb->s_max_links;
	int error;

	if (!inode)
		return -ENOENT;

	error = may_create(dir, new_dentry);
	if (error)
		return error;

	if (dir->i_sb != inode->i_sb)
		return -EXDEV;

	/*
	 * A link to an append-only or immutable file cannot be created.
	 */
	if (IS_APPEND(inode) || IS_IMMUTABLE(inode))
		return -EPERM;
	if (!dir->i_op->link)
		return -EPERM;
	if (S_ISDIR(inode->i_mode))
		return -EPERM;

	error = security_inode_link(old_dentry, dir, new_dentry);
	if (error)
		return error;

	mutex_lock(&inode->i_mutex);
	/* Make sure we don't allow creating hardlink to an unlinked file */
	if (inode->i_nlink == 0)
		error =  -ENOENT;
	else if (max_links && inode->i_nlink >= max_links)
		error = -EMLINK;
	else
		error = dir->i_op->link(old_dentry, dir, new_dentry);
	mutex_unlock(&inode->i_mutex);
	if (!error)
		fsnotify_link(dir, inode, new_dentry);
	return error;
}

/*
 * Hardlinks are often used in delicate situations.  We avoid
 * security-related surprises by not following symlinks on the
 * newname.  --KAB
 *
 * We don't follow them on the oldname either to be compatible
 * with linux 2.0, and to avoid hard-linking to directories
 * and other special files.  --ADM
 */
SYSCALL_DEFINE5(linkat, int, olddfd, const char __user *, oldname,
		int, newdfd, const char __user *, newname, int, flags)
{
	struct dentry *new_dentry;
	struct path old_path, new_path;
	int how = 0;
	int error;

	if ((flags & ~(AT_SYMLINK_FOLLOW | AT_EMPTY_PATH)) != 0)
		return -EINVAL;
	/*
	 * To use null names we require CAP_DAC_READ_SEARCH
	 * This ensures that not everyone will be able to create
	 * handlink using the passed filedescriptor.
	 */
	if (flags & AT_EMPTY_PATH) {
		if (!capable(CAP_DAC_READ_SEARCH))
			return -ENOENT;
		how = LOOKUP_EMPTY;
	}

	if (flags & AT_SYMLINK_FOLLOW)
		how |= LOOKUP_FOLLOW;

	error = user_path_at(olddfd, oldname, how, &old_path);
	if (error)
		return error;

	new_dentry = user_path_create(newdfd, newname, &new_path, 0);
	error = PTR_ERR(new_dentry);
	if (IS_ERR(new_dentry))
		goto out;

	error = -EXDEV;
	if (old_path.mnt != new_path.mnt)
		goto out_dput;
	error = may_linkat(&old_path);
	if (unlikely(error))
		goto out_dput;
	error = security_path_link(old_path.dentry, &new_path, new_dentry);
	if (error)
		goto out_dput;
	error = vfs_link(old_path.dentry, new_path.dentry->d_inode, new_dentry);
out_dput:
	done_path_create(&new_path, new_dentry);
out:
	path_put(&old_path);

	return error;
}

SYSCALL_DEFINE2(link, const char __user *, oldname, const char __user *, newname)
{
	return sys_linkat(AT_FDCWD, oldname, AT_FDCWD, newname, 0);
}

/*
 * The worst of all namespace operations - renaming directory. "Perverted"
 * doesn't even start to describe it. Somebody in UCB had a heck of a trip...
 * Problems:
 *	a) we can get into loop creation. Check is done in is_subdir().
 *	b) race potential - two innocent renames can create a loop together.
 *	   That's where 4.4 screws up. Current fix: serialization on
 *	   sb->s_vfs_rename_mutex. We might be more accurate, but that's another
 *	   story.
 *	c) we have to lock _three_ objects - parents and victim (if it exists).
 *	   And that - after we got ->i_mutex on parents (until then we don't know
 *	   whether the target exists).  Solution: try to be smart with locking
 *	   order for inodes.  We rely on the fact that tree topology may change
 *	   only under ->s_vfs_rename_mutex _and_ that parent of the object we
 *	   move will be locked.  Thus we can rank directories by the tree
 *	   (ancestors first) and rank all non-directories after them.
 *	   That works since everybody except rename does "lock parent, lookup,
 *	   lock child" and rename is under ->s_vfs_rename_mutex.
 *	   HOWEVER, it relies on the assumption that any object with ->lookup()
 *	   has no more than 1 dentry.  If "hybrid" objects will ever appear,
 *	   we'd better make sure that there's no link(2) for them.
 *	d) conversion from fhandle to dentry may come in the wrong moment - when
 *	   we are removing the target. Solution: we will have to grab ->i_mutex
 *	   in the fhandle_to_dentry code. [FIXME - current nfsfh.c relies on
 *	   ->i_mutex on parents, which works but leads to some truly excessive
 *	   locking].
 */
static int vfs_rename_dir(struct inode *old_dir, struct dentry *old_dentry,
			  struct inode *new_dir, struct dentry *new_dentry)
{
	int error = 0;
	struct inode *target = new_dentry->d_inode;
	unsigned max_links = new_dir->i_sb->s_max_links;

	/*
	 * If we are going to change the parent - check write permissions,
	 * we'll need to flip '..'.
	 */
	if (new_dir != old_dir) {
		error = inode_permission(old_dentry->d_inode, MAY_WRITE);
		if (error)
			return error;
	}

	error = security_inode_rename(old_dir, old_dentry, new_dir, new_dentry);
	if (error)
		return error;

	dget(new_dentry);
	if (target)
		mutex_lock(&target->i_mutex);

	error = -EBUSY;
	if (d_mountpoint(old_dentry) || d_mountpoint(new_dentry))
		goto out;

	error = -EMLINK;
	if (max_links && !target && new_dir != old_dir &&
	    new_dir->i_nlink >= max_links)
		goto out;

	if (target)
		shrink_dcache_parent(new_dentry);
	error = old_dir->i_op->rename(old_dir, old_dentry, new_dir, new_dentry);
	if (error)
		goto out;

	if (target) {
		target->i_flags |= S_DEAD;
		dont_mount(new_dentry);
	}
out:
	if (target)
		mutex_unlock(&target->i_mutex);
	dput(new_dentry);
	if (!error)
		if (!(old_dir->i_sb->s_type->fs_flags & FS_RENAME_DOES_D_MOVE))
			d_move(old_dentry,new_dentry);
	return error;
}

static int vfs_rename_other(struct inode *old_dir, struct dentry *old_dentry,
			    struct inode *new_dir, struct dentry *new_dentry)
{
	struct inode *target = new_dentry->d_inode;
	int error;

	error = security_inode_rename(old_dir, old_dentry, new_dir, new_dentry);
	if (error)
		return error;

	dget(new_dentry);
	if (target)
		mutex_lock(&target->i_mutex);

	error = -EBUSY;
	if (d_mountpoint(old_dentry)||d_mountpoint(new_dentry))
		goto out;

	error = old_dir->i_op->rename(old_dir, old_dentry, new_dir, new_dentry);
	if (error)
		goto out;

	if (target)
		dont_mount(new_dentry);
	if (!(old_dir->i_sb->s_type->fs_flags & FS_RENAME_DOES_D_MOVE))
		d_move(old_dentry, new_dentry);
out:
	if (target)
		mutex_unlock(&target->i_mutex);
	dput(new_dentry);
	return error;
}

int vfs_rename(struct inode *old_dir, struct dentry *old_dentry,
	       struct inode *new_dir, struct dentry *new_dentry)
{
	int error;
	int is_dir = S_ISDIR(old_dentry->d_inode->i_mode);
	const unsigned char *old_name;

	if (old_dentry->d_inode == new_dentry->d_inode)
 		return 0;
 
	error = may_delete(old_dir, old_dentry, is_dir);
	if (error)
		return error;

	if (!new_dentry->d_inode)
		error = may_create(new_dir, new_dentry);
	else
		error = may_delete(new_dir, new_dentry, is_dir);
	if (error)
		return error;

	if (!old_dir->i_op->rename)
		return -EPERM;

	old_name = fsnotify_oldname_init(old_dentry->d_name.name);

	if (is_dir)
		error = vfs_rename_dir(old_dir,old_dentry,new_dir,new_dentry);
	else
		error = vfs_rename_other(old_dir,old_dentry,new_dir,new_dentry);
	if (!error)
		fsnotify_move(old_dir, new_dir, old_name, is_dir,
			      new_dentry->d_inode, old_dentry);
	fsnotify_oldname_free(old_name);

	return error;
}

SYSCALL_DEFINE4(renameat, int, olddfd, const char __user *, oldname,
		int, newdfd, const char __user *, newname)
{
	struct dentry *old_dir, *new_dir;
	struct dentry *old_dentry, *new_dentry;
	struct dentry *trap;
	struct nameidata oldnd, newnd;
	char *from;
	char *to;
	int error;

	error = user_path_parent(olddfd, oldname, &oldnd, &from);
	if (error)
		goto exit;

	error = user_path_parent(newdfd, newname, &newnd, &to);
	if (error)
		goto exit1;

	error = -EXDEV;
	if (oldnd.path.mnt != newnd.path.mnt)
		goto exit2;

	old_dir = oldnd.path.dentry;
	error = -EBUSY;
	if (oldnd.last_type != LAST_NORM)
		goto exit2;

	new_dir = newnd.path.dentry;
	if (newnd.last_type != LAST_NORM)
		goto exit2;

	error = mnt_want_write(oldnd.path.mnt);
	if (error)
		goto exit2;

	oldnd.flags &= ~LOOKUP_PARENT;
	newnd.flags &= ~LOOKUP_PARENT;
	newnd.flags |= LOOKUP_RENAME_TARGET;

	trap = lock_rename(new_dir, old_dir);

	old_dentry = lookup_hash(&oldnd);
	error = PTR_ERR(old_dentry);
	if (IS_ERR(old_dentry))
		goto exit3;
	/* source must exist */
	error = -ENOENT;
	if (!old_dentry->d_inode)
		goto exit4;
	/* unless the source is a directory trailing slashes give -ENOTDIR */
	if (!S_ISDIR(old_dentry->d_inode->i_mode)) {
		error = -ENOTDIR;
		if (oldnd.last.name[oldnd.last.len])
			goto exit4;
		if (newnd.last.name[newnd.last.len])
			goto exit4;
	}
	/* source should not be ancestor of target */
	error = -EINVAL;
	if (old_dentry == trap)
		goto exit4;
	new_dentry = lookup_hash(&newnd);
	error = PTR_ERR(new_dentry);
	if (IS_ERR(new_dentry))
		goto exit4;
	/* target should not be an ancestor of source */
	error = -ENOTEMPTY;
	if (new_dentry == trap)
		goto exit5;

	error = security_path_rename(&oldnd.path, old_dentry,
				     &newnd.path, new_dentry);
	if (error)
		goto exit5;
	error = vfs_rename(old_dir->d_inode, old_dentry,
				   new_dir->d_inode, new_dentry);
exit5:
	dput(new_dentry);
exit4:
	dput(old_dentry);
exit3:
	unlock_rename(new_dir, old_dir);
	mnt_drop_write(oldnd.path.mnt);
exit2:
	path_put(&newnd.path);
	putname(to);
exit1:
	path_put(&oldnd.path);
	putname(from);
exit:
	return error;
}

SYSCALL_DEFINE2(rename, const char __user *, oldname, const char __user *, newname)
{
	return sys_renameat(AT_FDCWD, oldname, AT_FDCWD, newname);
}

int vfs_readlink(struct dentry *dentry, char __user *buffer, int buflen, const char *link)
{
	int len;

	len = PTR_ERR(link);
	if (IS_ERR(link))
		goto out;

	len = strlen(link);
	if (len > (unsigned) buflen)
		len = buflen;
	if (copy_to_user(buffer, link, len))
		len = -EFAULT;
out:
	return len;
}

/*
 * A helper for ->readlink().  This should be used *ONLY* for symlinks that
 * have ->follow_link() touching nd only in nd_set_link().  Using (or not
 * using) it for any given inode is up to filesystem.
 */
int generic_readlink(struct dentry *dentry, char __user *buffer, int buflen)
{
	struct nameidata nd;
	void *cookie;
	int res;

	nd.depth = 0;
	cookie = dentry->d_inode->i_op->follow_link(dentry, &nd);
	if (IS_ERR(cookie))
		return PTR_ERR(cookie);

	res = vfs_readlink(dentry, buffer, buflen, nd_get_link(&nd));
	if (dentry->d_inode->i_op->put_link)
		dentry->d_inode->i_op->put_link(dentry, &nd, cookie);
	return res;
}

int vfs_follow_link(struct nameidata *nd, const char *link)
{
	return __vfs_follow_link(nd, link);
}

/* get the link contents into pagecache */
static char *page_getlink(struct dentry * dentry, struct page **ppage)
{
	char *kaddr;
	struct page *page;
	struct address_space *mapping = dentry->d_inode->i_mapping;
	page = read_mapping_page(mapping, 0, NULL);
	if (IS_ERR(page))
		return (char*)page;
	*ppage = page;
	kaddr = kmap(page);
	nd_terminate_link(kaddr, dentry->d_inode->i_size, PAGE_SIZE - 1);
	return kaddr;
}

int page_readlink(struct dentry *dentry, char __user *buffer, int buflen)
{
	struct page *page = NULL;
	char *s = page_getlink(dentry, &page);
	int res = vfs_readlink(dentry,buffer,buflen,s);
	if (page) {
		kunmap(page);
		page_cache_release(page);
	}
	return res;
}

void *page_follow_link_light(struct dentry *dentry, struct nameidata *nd)
{
	struct page *page = NULL;
	nd_set_link(nd, page_getlink(dentry, &page));
	return page;
}

void page_put_link(struct dentry *dentry, struct nameidata *nd, void *cookie)
{
	struct page *page = cookie;

	if (page) {
		kunmap(page);
		page_cache_release(page);
	}
}

/*
 * The nofs argument instructs pagecache_write_begin to pass AOP_FLAG_NOFS
 */
int __page_symlink(struct inode *inode, const char *symname, int len, int nofs)
{
	struct address_space *mapping = inode->i_mapping;
	struct page *page;
	void *fsdata;
	int err;
	char *kaddr;
	unsigned int flags = AOP_FLAG_UNINTERRUPTIBLE;
	if (nofs)
		flags |= AOP_FLAG_NOFS;

retry:
	err = pagecache_write_begin(NULL, mapping, 0, len-1,
				flags, &page, &fsdata);
	if (err)
		goto fail;

	kaddr = kmap_atomic(page);
	memcpy(kaddr, symname, len-1);
	kunmap_atomic(kaddr);

	err = pagecache_write_end(NULL, mapping, 0, len-1, len-1,
							page, fsdata);
	if (err < 0)
		goto fail;
	if (err < len-1)
		goto retry;

	mark_inode_dirty(inode);
	return 0;
fail:
	return err;
}

int page_symlink(struct inode *inode, const char *symname, int len)
{
	return __page_symlink(inode, symname, len,
			!(mapping_gfp_mask(inode->i_mapping) & __GFP_FS));
}

const struct inode_operations page_symlink_inode_operations = {
	.readlink	= generic_readlink,
	.follow_link	= page_follow_link_light,
	.put_link	= page_put_link,
};

EXPORT_SYMBOL(user_path_at);
EXPORT_SYMBOL(follow_down_one);
EXPORT_SYMBOL(follow_down);
EXPORT_SYMBOL(follow_up);
EXPORT_SYMBOL(get_write_access); /* nfsd */
EXPORT_SYMBOL(getname);
EXPORT_SYMBOL(lock_rename);
EXPORT_SYMBOL(lookup_one_len);
EXPORT_SYMBOL(page_follow_link_light);
EXPORT_SYMBOL(page_put_link);
EXPORT_SYMBOL(page_readlink);
EXPORT_SYMBOL(__page_symlink);
EXPORT_SYMBOL(page_symlink);
EXPORT_SYMBOL(page_symlink_inode_operations);
EXPORT_SYMBOL(kern_path);
EXPORT_SYMBOL(vfs_path_lookup);
EXPORT_SYMBOL(inode_permission);
EXPORT_SYMBOL(unlock_rename);
EXPORT_SYMBOL(vfs_create);
EXPORT_SYMBOL(vfs_follow_link);
EXPORT_SYMBOL(vfs_link);
EXPORT_SYMBOL(vfs_mkdir);
EXPORT_SYMBOL(vfs_mknod);
EXPORT_SYMBOL(generic_permission);
EXPORT_SYMBOL(vfs_readlink);
EXPORT_SYMBOL(vfs_rename);
EXPORT_SYMBOL(vfs_rmdir);
EXPORT_SYMBOL(vfs_symlink);
EXPORT_SYMBOL(vfs_unlink);
EXPORT_SYMBOL(dentry_unhash);
EXPORT_SYMBOL(generic_readlink);<|MERGE_RESOLUTION|>--- conflicted
+++ resolved
@@ -657,10 +657,7 @@
 /**
  * may_follow_link - Check symlink following for unsafe situations
  * @link: The path of the symlink
-<<<<<<< HEAD
-=======
  * @nd: nameidata pathwalk data
->>>>>>> 4a8e43fe
  *
  * In the case of the sysctl_protected_symlinks sysctl being enabled,
  * CAP_DAC_OVERRIDE needs to be specifically ignored if the symlink is
@@ -683,11 +680,7 @@
 
 	/* Allowed if owner and follower match. */
 	inode = link->dentry->d_inode;
-<<<<<<< HEAD
-	if (current_cred()->fsuid == inode->i_uid)
-=======
 	if (uid_eq(current_cred()->fsuid, inode->i_uid))
->>>>>>> 4a8e43fe
 		return 0;
 
 	/* Allowed if parent directory not sticky and world-writable. */
@@ -696,11 +689,7 @@
 		return 0;
 
 	/* Allowed if parent directory and link owner match. */
-<<<<<<< HEAD
-	if (parent->i_uid == inode->i_uid)
-=======
 	if (uid_eq(parent->i_uid, inode->i_uid))
->>>>>>> 4a8e43fe
 		return 0;
 
 	path_put_conditional(link, nd);
@@ -770,11 +759,7 @@
 	/* Source inode owner (or CAP_FOWNER) can hardlink all they like,
 	 * otherwise, it must be a safe source.
 	 */
-<<<<<<< HEAD
-	if (cred->fsuid == inode->i_uid || safe_hardlink_source(inode) ||
-=======
 	if (uid_eq(cred->fsuid, inode->i_uid) || safe_hardlink_source(inode) ||
->>>>>>> 4a8e43fe
 	    capable(CAP_FOWNER))
 		return 0;
 
