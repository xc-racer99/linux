--- conflicted
+++ resolved
@@ -140,11 +140,7 @@
  */
 
 /* Return 0 if detection is successful, -ENODEV otherwise */
-<<<<<<< HEAD
-static int w83l785ts_detect(struct i2c_client *client, int kind,
-=======
 static int w83l785ts_detect(struct i2c_client *client,
->>>>>>> 2fbe74b9
 			    struct i2c_board_info *info)
 {
 	struct i2c_adapter *adapter = client->adapter;
