--- conflicted
+++ resolved
@@ -673,6 +673,10 @@
 			PCI_DMA_TODEVICE);
 
 	rate = ieee80211_get_tx_rate(sc->hw, info);
+	if (!rate) {
+		ret = -EINVAL;
+		goto err_unmap;
+	}
 
 	if (info->flags & IEEE80211_TX_CTL_NO_ACK)
 		flags |= AR5K_TXDESC_NOACK;
@@ -1062,16 +1066,8 @@
 
 	common->rx_bufsize = roundup(IEEE80211_MAX_FRAME_LEN, common->cachelsz);
 
-<<<<<<< HEAD
-	rate = ieee80211_get_tx_rate(sc->hw, info);
-	if (!rate) {
-		ret = -EINVAL;
-		goto err_unmap;
-	}
-=======
 	ATH5K_DBG(sc, ATH5K_DEBUG_RESET, "cachelsz %u rx_bufsize %u\n",
 		  common->cachelsz, common->rx_bufsize);
->>>>>>> 6e5c2b4e
 
 	spin_lock_bh(&sc->rxbuflock);
 	sc->rxlink = NULL;
