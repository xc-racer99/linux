/*
 *	Definitions for the 'struct sk_buff' memory handlers.
 *
 *	Authors:
 *		Alan Cox, <gw4pts@gw4pts.ampr.org>
 *		Florian La Roche, <rzsfl@rz.uni-sb.de>
 *
 *	This program is free software; you can redistribute it and/or
 *	modify it under the terms of the GNU General Public License
 *	as published by the Free Software Foundation; either version
 *	2 of the License, or (at your option) any later version.
 */

#ifndef _LINUX_SKBUFF_H
#define _LINUX_SKBUFF_H

#include <linux/kernel.h>
#include <linux/kmemcheck.h>
#include <linux/compiler.h>
#include <linux/time.h>
#include <linux/bug.h>
#include <linux/cache.h>

#include <linux/atomic.h>
#include <asm/types.h>
#include <linux/spinlock.h>
#include <linux/net.h>
#include <linux/textsearch.h>
#include <net/checksum.h>
#include <linux/rcupdate.h>
#include <linux/dmaengine.h>
#include <linux/hrtimer.h>
#include <linux/dma-mapping.h>
#include <linux/netdev_features.h>
#include <linux/sched.h>
#include <net/flow_keys.h>

/* A. Checksumming of received packets by device.
 *
 * CHECKSUM_NONE:
 *
 *   Device failed to checksum this packet e.g. due to lack of capabilities.
 *   The packet contains full (though not verified) checksum in packet but
 *   not in skb->csum. Thus, skb->csum is undefined in this case.
 *
 * CHECKSUM_UNNECESSARY:
 *
 *   The hardware you're dealing with doesn't calculate the full checksum
 *   (as in CHECKSUM_COMPLETE), but it does parse headers and verify checksums
 *   for specific protocols. For such packets it will set CHECKSUM_UNNECESSARY
 *   if their checksums are okay. skb->csum is still undefined in this case
 *   though. It is a bad option, but, unfortunately, nowadays most vendors do
 *   this. Apparently with the secret goal to sell you new devices, when you
 *   will add new protocol to your host, f.e. IPv6 8)
 *
 *   CHECKSUM_UNNECESSARY is applicable to following protocols:
 *     TCP: IPv6 and IPv4.
 *     UDP: IPv4 and IPv6. A device may apply CHECKSUM_UNNECESSARY to a
 *       zero UDP checksum for either IPv4 or IPv6, the networking stack
 *       may perform further validation in this case.
 *     GRE: only if the checksum is present in the header.
 *     SCTP: indicates the CRC in SCTP header has been validated.
 *
 *   skb->csum_level indicates the number of consecutive checksums found in
 *   the packet minus one that have been verified as CHECKSUM_UNNECESSARY.
 *   For instance if a device receives an IPv6->UDP->GRE->IPv4->TCP packet
 *   and a device is able to verify the checksums for UDP (possibly zero),
 *   GRE (checksum flag is set), and TCP-- skb->csum_level would be set to
 *   two. If the device were only able to verify the UDP checksum and not
 *   GRE, either because it doesn't support GRE checksum of because GRE
 *   checksum is bad, skb->csum_level would be set to zero (TCP checksum is
 *   not considered in this case).
 *
 * CHECKSUM_COMPLETE:
 *
 *   This is the most generic way. The device supplied checksum of the _whole_
 *   packet as seen by netif_rx() and fills out in skb->csum. Meaning, the
 *   hardware doesn't need to parse L3/L4 headers to implement this.
 *
 *   Note: Even if device supports only some protocols, but is able to produce
 *   skb->csum, it MUST use CHECKSUM_COMPLETE, not CHECKSUM_UNNECESSARY.
 *
 * CHECKSUM_PARTIAL:
 *
 *   This is identical to the case for output below. This may occur on a packet
 *   received directly from another Linux OS, e.g., a virtualized Linux kernel
 *   on the same host. The packet can be treated in the same way as
 *   CHECKSUM_UNNECESSARY, except that on output (i.e., forwarding) the
 *   checksum must be filled in by the OS or the hardware.
 *
 * B. Checksumming on output.
 *
 * CHECKSUM_NONE:
 *
 *   The skb was already checksummed by the protocol, or a checksum is not
 *   required.
 *
 * CHECKSUM_PARTIAL:
 *
 *   The device is required to checksum the packet as seen by hard_start_xmit()
 *   from skb->csum_start up to the end, and to record/write the checksum at
 *   offset skb->csum_start + skb->csum_offset.
 *
 *   The device must show its capabilities in dev->features, set up at device
 *   setup time, e.g. netdev_features.h:
 *
 *	NETIF_F_HW_CSUM	- It's a clever device, it's able to checksum everything.
 *	NETIF_F_IP_CSUM - Device is dumb, it's able to checksum only TCP/UDP over
 *			  IPv4. Sigh. Vendors like this way for an unknown reason.
 *			  Though, see comment above about CHECKSUM_UNNECESSARY. 8)
 *	NETIF_F_IPV6_CSUM - About as dumb as the last one but does IPv6 instead.
 *	NETIF_F_...     - Well, you get the picture.
 *
 * CHECKSUM_UNNECESSARY:
 *
 *   Normally, the device will do per protocol specific checksumming. Protocol
 *   implementations that do not want the NIC to perform the checksum
 *   calculation should use this flag in their outgoing skbs.
 *
 *	NETIF_F_FCOE_CRC - This indicates that the device can do FCoE FC CRC
 *			   offload. Correspondingly, the FCoE protocol driver
 *			   stack should use CHECKSUM_UNNECESSARY.
 *
 * Any questions? No questions, good.		--ANK
 */

/* Don't change this without changing skb_csum_unnecessary! */
#define CHECKSUM_NONE		0
#define CHECKSUM_UNNECESSARY	1
#define CHECKSUM_COMPLETE	2
#define CHECKSUM_PARTIAL	3

/* Maximum value in skb->csum_level */
#define SKB_MAX_CSUM_LEVEL	3

#define SKB_DATA_ALIGN(X)	ALIGN(X, SMP_CACHE_BYTES)
#define SKB_WITH_OVERHEAD(X)	\
	((X) - SKB_DATA_ALIGN(sizeof(struct skb_shared_info)))
#define SKB_MAX_ORDER(X, ORDER) \
	SKB_WITH_OVERHEAD((PAGE_SIZE << (ORDER)) - (X))
#define SKB_MAX_HEAD(X)		(SKB_MAX_ORDER((X), 0))
#define SKB_MAX_ALLOC		(SKB_MAX_ORDER(0, 2))

/* return minimum truesize of one skb containing X bytes of data */
#define SKB_TRUESIZE(X) ((X) +						\
			 SKB_DATA_ALIGN(sizeof(struct sk_buff)) +	\
			 SKB_DATA_ALIGN(sizeof(struct skb_shared_info)))

struct net_device;
struct scatterlist;
struct pipe_inode_info;

#if defined(CONFIG_NF_CONNTRACK) || defined(CONFIG_NF_CONNTRACK_MODULE)
struct nf_conntrack {
	atomic_t use;
};
#endif

#if IS_ENABLED(CONFIG_BRIDGE_NETFILTER)
struct nf_bridge_info {
	atomic_t		use;
	unsigned int		mask;
	struct net_device	*physindev;
	struct net_device	*physoutdev;
	unsigned long		data[32 / sizeof(unsigned long)];
};
#endif

struct sk_buff_head {
	/* These two members must be first. */
	struct sk_buff	*next;
	struct sk_buff	*prev;

	__u32		qlen;
	spinlock_t	lock;
};

struct sk_buff;

/* To allow 64K frame to be packed as single skb without frag_list we
 * require 64K/PAGE_SIZE pages plus 1 additional page to allow for
 * buffers which do not start on a page boundary.
 *
 * Since GRO uses frags we allocate at least 16 regardless of page
 * size.
 */
#if (65536/PAGE_SIZE + 1) < 16
#define MAX_SKB_FRAGS 16UL
#else
#define MAX_SKB_FRAGS (65536/PAGE_SIZE + 1)
#endif

typedef struct skb_frag_struct skb_frag_t;

struct skb_frag_struct {
	struct {
		struct page *p;
	} page;
#if (BITS_PER_LONG > 32) || (PAGE_SIZE >= 65536)
	__u32 page_offset;
	__u32 size;
#else
	__u16 page_offset;
	__u16 size;
#endif
};

static inline unsigned int skb_frag_size(const skb_frag_t *frag)
{
	return frag->size;
}

static inline void skb_frag_size_set(skb_frag_t *frag, unsigned int size)
{
	frag->size = size;
}

static inline void skb_frag_size_add(skb_frag_t *frag, int delta)
{
	frag->size += delta;
}

static inline void skb_frag_size_sub(skb_frag_t *frag, int delta)
{
	frag->size -= delta;
}

#define HAVE_HW_TIME_STAMP

/**
 * struct skb_shared_hwtstamps - hardware time stamps
 * @hwtstamp:	hardware time stamp transformed into duration
 *		since arbitrary point in time
 *
 * Software time stamps generated by ktime_get_real() are stored in
 * skb->tstamp.
 *
 * hwtstamps can only be compared against other hwtstamps from
 * the same device.
 *
 * This structure is attached to packets as part of the
 * &skb_shared_info. Use skb_hwtstamps() to get a pointer.
 */
struct skb_shared_hwtstamps {
	ktime_t	hwtstamp;
};

/* Definitions for tx_flags in struct skb_shared_info */
enum {
	/* generate hardware time stamp */
	SKBTX_HW_TSTAMP = 1 << 0,

	/* generate software time stamp when queueing packet to NIC */
	SKBTX_SW_TSTAMP = 1 << 1,

	/* device driver is going to provide hardware time stamp */
	SKBTX_IN_PROGRESS = 1 << 2,

	/* device driver supports TX zero-copy buffers */
	SKBTX_DEV_ZEROCOPY = 1 << 3,

	/* generate wifi status information (where possible) */
	SKBTX_WIFI_STATUS = 1 << 4,

	/* This indicates at least one fragment might be overwritten
	 * (as in vmsplice(), sendfile() ...)
	 * If we need to compute a TX checksum, we'll need to copy
	 * all frags to avoid possible bad checksum
	 */
	SKBTX_SHARED_FRAG = 1 << 5,

	/* generate software time stamp when entering packet scheduling */
	SKBTX_SCHED_TSTAMP = 1 << 6,

	/* generate software timestamp on peer data acknowledgment */
	SKBTX_ACK_TSTAMP = 1 << 7,
};

#define SKBTX_ANY_SW_TSTAMP	(SKBTX_SW_TSTAMP    | \
				 SKBTX_SCHED_TSTAMP | \
				 SKBTX_ACK_TSTAMP)
#define SKBTX_ANY_TSTAMP	(SKBTX_HW_TSTAMP | SKBTX_ANY_SW_TSTAMP)

/*
 * The callback notifies userspace to release buffers when skb DMA is done in
 * lower device, the skb last reference should be 0 when calling this.
 * The zerocopy_success argument is true if zero copy transmit occurred,
 * false on data copy or out of memory error caused by data copy attempt.
 * The ctx field is used to track device context.
 * The desc field is used to track userspace buffer index.
 */
struct ubuf_info {
	void (*callback)(struct ubuf_info *, bool zerocopy_success);
	void *ctx;
	unsigned long desc;
};

/* This data is invariant across clones and lives at
 * the end of the header data, ie. at skb->end.
 */
struct skb_shared_info {
	unsigned char	nr_frags;
	__u8		tx_flags;
	unsigned short	gso_size;
	/* Warning: this field is not always filled in (UFO)! */
	unsigned short	gso_segs;
	unsigned short  gso_type;
	struct sk_buff	*frag_list;
	struct skb_shared_hwtstamps hwtstamps;
	u32		tskey;
	__be32          ip6_frag_id;

	/*
	 * Warning : all fields before dataref are cleared in __alloc_skb()
	 */
	atomic_t	dataref;

	/* Intermediate layers must ensure that destructor_arg
	 * remains valid until skb destructor */
	void *		destructor_arg;

	/* must be last field, see pskb_expand_head() */
	skb_frag_t	frags[MAX_SKB_FRAGS];
};

/* We divide dataref into two halves.  The higher 16 bits hold references
 * to the payload part of skb->data.  The lower 16 bits hold references to
 * the entire skb->data.  A clone of a headerless skb holds the length of
 * the header in skb->hdr_len.
 *
 * All users must obey the rule that the skb->data reference count must be
 * greater than or equal to the payload reference count.
 *
 * Holding a reference to the payload part means that the user does not
 * care about modifications to the header part of skb->data.
 */
#define SKB_DATAREF_SHIFT 16
#define SKB_DATAREF_MASK ((1 << SKB_DATAREF_SHIFT) - 1)


enum {
	SKB_FCLONE_UNAVAILABLE,
	SKB_FCLONE_ORIG,
	SKB_FCLONE_CLONE,
};

enum {
	SKB_GSO_TCPV4 = 1 << 0,
	SKB_GSO_UDP = 1 << 1,

	/* This indicates the skb is from an untrusted source. */
	SKB_GSO_DODGY = 1 << 2,

	/* This indicates the tcp segment has CWR set. */
	SKB_GSO_TCP_ECN = 1 << 3,

	SKB_GSO_TCPV6 = 1 << 4,

	SKB_GSO_FCOE = 1 << 5,

	SKB_GSO_GRE = 1 << 6,

	SKB_GSO_GRE_CSUM = 1 << 7,

	SKB_GSO_IPIP = 1 << 8,

	SKB_GSO_SIT = 1 << 9,

	SKB_GSO_UDP_TUNNEL = 1 << 10,

	SKB_GSO_UDP_TUNNEL_CSUM = 1 << 11,

	SKB_GSO_MPLS = 1 << 12,

};

#if BITS_PER_LONG > 32
#define NET_SKBUFF_DATA_USES_OFFSET 1
#endif

#ifdef NET_SKBUFF_DATA_USES_OFFSET
typedef unsigned int sk_buff_data_t;
#else
typedef unsigned char *sk_buff_data_t;
#endif

/**
 * struct skb_mstamp - multi resolution time stamps
 * @stamp_us: timestamp in us resolution
 * @stamp_jiffies: timestamp in jiffies
 */
struct skb_mstamp {
	union {
		u64		v64;
		struct {
			u32	stamp_us;
			u32	stamp_jiffies;
		};
	};
};

/**
 * skb_mstamp_get - get current timestamp
 * @cl: place to store timestamps
 */
static inline void skb_mstamp_get(struct skb_mstamp *cl)
{
	u64 val = local_clock();

	do_div(val, NSEC_PER_USEC);
	cl->stamp_us = (u32)val;
	cl->stamp_jiffies = (u32)jiffies;
}

/**
 * skb_mstamp_delta - compute the difference in usec between two skb_mstamp
 * @t1: pointer to newest sample
 * @t0: pointer to oldest sample
 */
static inline u32 skb_mstamp_us_delta(const struct skb_mstamp *t1,
				      const struct skb_mstamp *t0)
{
	s32 delta_us = t1->stamp_us - t0->stamp_us;
	u32 delta_jiffies = t1->stamp_jiffies - t0->stamp_jiffies;

	/* If delta_us is negative, this might be because interval is too big,
	 * or local_clock() drift is too big : fallback using jiffies.
	 */
	if (delta_us <= 0 ||
	    delta_jiffies >= (INT_MAX / (USEC_PER_SEC / HZ)))

		delta_us = jiffies_to_usecs(delta_jiffies);

	return delta_us;
}


/** 
 *	struct sk_buff - socket buffer
 *	@next: Next buffer in list
 *	@prev: Previous buffer in list
 *	@tstamp: Time we arrived/left
 *	@sk: Socket we are owned by
 *	@dev: Device we arrived on/are leaving by
 *	@cb: Control buffer. Free for use by every layer. Put private vars here
 *	@_skb_refdst: destination entry (with norefcount bit)
 *	@sp: the security path, used for xfrm
 *	@len: Length of actual data
 *	@data_len: Data length
 *	@mac_len: Length of link layer header
 *	@hdr_len: writable header length of cloned skb
 *	@csum: Checksum (must include start/offset pair)
 *	@csum_start: Offset from skb->head where checksumming should start
 *	@csum_offset: Offset from csum_start where checksum should be stored
 *	@priority: Packet queueing priority
 *	@ignore_df: allow local fragmentation
 *	@cloned: Head may be cloned (check refcnt to be sure)
 *	@ip_summed: Driver fed us an IP checksum
 *	@nohdr: Payload reference only, must not modify header
 *	@nfctinfo: Relationship of this skb to the connection
 *	@pkt_type: Packet class
 *	@fclone: skbuff clone status
 *	@ipvs_property: skbuff is owned by ipvs
 *	@peeked: this packet has been seen already, so stats have been
 *		done for it, don't do them again
 *	@nf_trace: netfilter packet trace flag
 *	@protocol: Packet protocol from driver
 *	@destructor: Destruct function
 *	@nfct: Associated connection, if any
 *	@nf_bridge: Saved data about a bridged frame - see br_netfilter.c
 *	@skb_iif: ifindex of device we arrived on
 *	@tc_index: Traffic control index
 *	@tc_verd: traffic control verdict
 *	@hash: the packet hash
 *	@queue_mapping: Queue mapping for multiqueue devices
 *	@xmit_more: More SKBs are pending for this queue
 *	@ndisc_nodetype: router type (from link layer)
 *	@ooo_okay: allow the mapping of a socket to a queue to be changed
 *	@l4_hash: indicate hash is a canonical 4-tuple hash over transport
 *		ports.
 *	@sw_hash: indicates hash was computed in software stack
 *	@wifi_acked_valid: wifi_acked was set
 *	@wifi_acked: whether frame was acked on wifi or not
 *	@no_fcs:  Request NIC to treat last 4 bytes as Ethernet FCS
 *	@dma_cookie: a cookie to one of several possible DMA operations
 *		done by skb DMA functions
  *	@napi_id: id of the NAPI struct this skb came from
 *	@secmark: security marking
 *	@mark: Generic packet mark
 *	@dropcount: total number of sk_receive_queue overflows
 *	@vlan_proto: vlan encapsulation protocol
 *	@vlan_tci: vlan tag control information
 *	@inner_protocol: Protocol (encapsulation)
 *	@inner_transport_header: Inner transport layer header (encapsulation)
 *	@inner_network_header: Network layer header (encapsulation)
 *	@inner_mac_header: Link layer header (encapsulation)
 *	@transport_header: Transport layer header
 *	@network_header: Network layer header
 *	@mac_header: Link layer header
 *	@tail: Tail pointer
 *	@end: End pointer
 *	@head: Head of buffer
 *	@data: Data head pointer
 *	@truesize: Buffer size
 *	@users: User count - see {datagram,tcp}.c
 */

struct sk_buff {
	/* These two members must be first. */
	struct sk_buff		*next;
	struct sk_buff		*prev;

	union {
		ktime_t		tstamp;
		struct skb_mstamp skb_mstamp;
	};

	struct sock		*sk;
	struct net_device	*dev;

	/*
	 * This is the control buffer. It is free to use for every
	 * layer. Please put your private variables there. If you
	 * want to keep them across layers you have to do a skb_clone()
	 * first. This is owned by whoever has the skb queued ATM.
	 */
	char			cb[48] __aligned(8);

	unsigned long		_skb_refdst;
	void			(*destructor)(struct sk_buff *skb);
#ifdef CONFIG_XFRM
	struct	sec_path	*sp;
#endif
#if defined(CONFIG_NF_CONNTRACK) || defined(CONFIG_NF_CONNTRACK_MODULE)
	struct nf_conntrack	*nfct;
#endif
#ifdef CONFIG_BRIDGE_NETFILTER
	struct nf_bridge_info	*nf_bridge;
#endif
	unsigned int		len,
				data_len;
	__u16			mac_len,
				hdr_len;

	/* Following fields are _not_ copied in __copy_skb_header()
	 * Note that queue_mapping is here mostly to fill a hole.
	 */
	kmemcheck_bitfield_begin(flags1);
	__u16			queue_mapping;
	__u8			cloned:1,
				nohdr:1,
				fclone:2,
				peeked:1,
				head_frag:1,
				xmit_more:1;
	/* one bit hole */
	kmemcheck_bitfield_end(flags1);

<<<<<<< HEAD
=======
	void			(*destructor)(struct sk_buff *skb);
#if defined(CONFIG_NF_CONNTRACK) || defined(CONFIG_NF_CONNTRACK_MODULE)
	struct nf_conntrack	*nfct;
#endif
#if IS_ENABLED(CONFIG_BRIDGE_NETFILTER)
	struct nf_bridge_info	*nf_bridge;
#endif
>>>>>>> db29a950


	/* fields enclosed in headers_start/headers_end are copied
	 * using a single memcpy() in __copy_skb_header()
	 */
	__u32			headers_start[0];

/* if you move pkt_type around you also must adapt those constants */
#ifdef __BIG_ENDIAN_BITFIELD
#define PKT_TYPE_MAX	(7 << 5)
#else
#define PKT_TYPE_MAX	7
#endif
#define PKT_TYPE_OFFSET()	offsetof(struct sk_buff, __pkt_type_offset)

	__u8			__pkt_type_offset[0];
	__u8			pkt_type:3;
	__u8			pfmemalloc:1;
	__u8			ignore_df:1;
	__u8			nfctinfo:3;

	__u8			nf_trace:1;
	__u8			ip_summed:2;
	__u8			ooo_okay:1;
	__u8			l4_hash:1;
	__u8			sw_hash:1;
	__u8			wifi_acked_valid:1;
	__u8			wifi_acked:1;

	__u8			no_fcs:1;
	/* Indicates the inner headers are valid in the skbuff. */
	__u8			encapsulation:1;
	__u8			encap_hdr_csum:1;
	__u8			csum_valid:1;
	__u8			csum_complete_sw:1;
	__u8			csum_level:2;
	__u8			csum_bad:1;

#ifdef CONFIG_IPV6_NDISC_NODETYPE
	__u8			ndisc_nodetype:2;
#endif
	__u8			ipvs_property:1;
	/* 5 or 7 bit hole */

#ifdef CONFIG_NET_SCHED
	__u16			tc_index;	/* traffic control index */
#ifdef CONFIG_NET_CLS_ACT
	__u16			tc_verd;	/* traffic control verdict */
#endif
#endif

	union {
		__wsum		csum;
		struct {
			__u16	csum_start;
			__u16	csum_offset;
		};
	};
	__u32			priority;
	int			skb_iif;
	__u32			hash;
	__be16			vlan_proto;
	__u16			vlan_tci;
#if defined CONFIG_NET_DMA || defined CONFIG_NET_RX_BUSY_POLL
	union {
		unsigned int	napi_id;
		dma_cookie_t	dma_cookie;
	};
#endif
#ifdef CONFIG_NETWORK_SECMARK
	__u32			secmark;
#endif
	union {
		__u32		mark;
		__u32		dropcount;
		__u32		reserved_tailroom;
	};

	__be16			inner_protocol;
	__u16			inner_transport_header;
	__u16			inner_network_header;
	__u16			inner_mac_header;

	__be16			protocol;
	__u16			transport_header;
	__u16			network_header;
	__u16			mac_header;

	__u32			headers_end[0];

	/* These elements must be at the end, see alloc_skb() for details.  */
	sk_buff_data_t		tail;
	sk_buff_data_t		end;
	unsigned char		*head,
				*data;
	unsigned int		truesize;
	atomic_t		users;
};

#ifdef __KERNEL__
/*
 *	Handling routines are only of interest to the kernel
 */
#include <linux/slab.h>


#define SKB_ALLOC_FCLONE	0x01
#define SKB_ALLOC_RX		0x02

/* Returns true if the skb was allocated from PFMEMALLOC reserves */
static inline bool skb_pfmemalloc(const struct sk_buff *skb)
{
	return unlikely(skb->pfmemalloc);
}

/*
 * skb might have a dst pointer attached, refcounted or not.
 * _skb_refdst low order bit is set if refcount was _not_ taken
 */
#define SKB_DST_NOREF	1UL
#define SKB_DST_PTRMASK	~(SKB_DST_NOREF)

/**
 * skb_dst - returns skb dst_entry
 * @skb: buffer
 *
 * Returns skb dst_entry, regardless of reference taken or not.
 */
static inline struct dst_entry *skb_dst(const struct sk_buff *skb)
{
	/* If refdst was not refcounted, check we still are in a 
	 * rcu_read_lock section
	 */
	WARN_ON((skb->_skb_refdst & SKB_DST_NOREF) &&
		!rcu_read_lock_held() &&
		!rcu_read_lock_bh_held());
	return (struct dst_entry *)(skb->_skb_refdst & SKB_DST_PTRMASK);
}

/**
 * skb_dst_set - sets skb dst
 * @skb: buffer
 * @dst: dst entry
 *
 * Sets skb dst, assuming a reference was taken on dst and should
 * be released by skb_dst_drop()
 */
static inline void skb_dst_set(struct sk_buff *skb, struct dst_entry *dst)
{
	skb->_skb_refdst = (unsigned long)dst;
}

void __skb_dst_set_noref(struct sk_buff *skb, struct dst_entry *dst,
			 bool force);

/**
 * skb_dst_set_noref - sets skb dst, hopefully, without taking reference
 * @skb: buffer
 * @dst: dst entry
 *
 * Sets skb dst, assuming a reference was not taken on dst.
 * If dst entry is cached, we do not take reference and dst_release
 * will be avoided by refdst_drop. If dst entry is not cached, we take
 * reference, so that last dst_release can destroy the dst immediately.
 */
static inline void skb_dst_set_noref(struct sk_buff *skb, struct dst_entry *dst)
{
	__skb_dst_set_noref(skb, dst, false);
}

/**
 * skb_dst_set_noref_force - sets skb dst, without taking reference
 * @skb: buffer
 * @dst: dst entry
 *
 * Sets skb dst, assuming a reference was not taken on dst.
 * No reference is taken and no dst_release will be called. While for
 * cached dsts deferred reclaim is a basic feature, for entries that are
 * not cached it is caller's job to guarantee that last dst_release for
 * provided dst happens when nobody uses it, eg. after a RCU grace period.
 */
static inline void skb_dst_set_noref_force(struct sk_buff *skb,
					   struct dst_entry *dst)
{
	__skb_dst_set_noref(skb, dst, true);
}

/**
 * skb_dst_is_noref - Test if skb dst isn't refcounted
 * @skb: buffer
 */
static inline bool skb_dst_is_noref(const struct sk_buff *skb)
{
	return (skb->_skb_refdst & SKB_DST_NOREF) && skb_dst(skb);
}

static inline struct rtable *skb_rtable(const struct sk_buff *skb)
{
	return (struct rtable *)skb_dst(skb);
}

void kfree_skb(struct sk_buff *skb);
void kfree_skb_list(struct sk_buff *segs);
void skb_tx_error(struct sk_buff *skb);
void consume_skb(struct sk_buff *skb);
void  __kfree_skb(struct sk_buff *skb);
extern struct kmem_cache *skbuff_head_cache;

void kfree_skb_partial(struct sk_buff *skb, bool head_stolen);
bool skb_try_coalesce(struct sk_buff *to, struct sk_buff *from,
		      bool *fragstolen, int *delta_truesize);

struct sk_buff *__alloc_skb(unsigned int size, gfp_t priority, int flags,
			    int node);
struct sk_buff *build_skb(void *data, unsigned int frag_size);
static inline struct sk_buff *alloc_skb(unsigned int size,
					gfp_t priority)
{
	return __alloc_skb(size, priority, 0, NUMA_NO_NODE);
}

struct sk_buff *alloc_skb_with_frags(unsigned long header_len,
				     unsigned long data_len,
				     int max_page_order,
				     int *errcode,
				     gfp_t gfp_mask);

static inline struct sk_buff *alloc_skb_fclone(unsigned int size,
					       gfp_t priority)
{
	return __alloc_skb(size, priority, SKB_ALLOC_FCLONE, NUMA_NO_NODE);
}

struct sk_buff *__alloc_skb_head(gfp_t priority, int node);
static inline struct sk_buff *alloc_skb_head(gfp_t priority)
{
	return __alloc_skb_head(priority, -1);
}

struct sk_buff *skb_morph(struct sk_buff *dst, struct sk_buff *src);
int skb_copy_ubufs(struct sk_buff *skb, gfp_t gfp_mask);
struct sk_buff *skb_clone(struct sk_buff *skb, gfp_t priority);
struct sk_buff *skb_copy(const struct sk_buff *skb, gfp_t priority);
struct sk_buff *__pskb_copy_fclone(struct sk_buff *skb, int headroom,
				   gfp_t gfp_mask, bool fclone);
static inline struct sk_buff *__pskb_copy(struct sk_buff *skb, int headroom,
					  gfp_t gfp_mask)
{
	return __pskb_copy_fclone(skb, headroom, gfp_mask, false);
}

int pskb_expand_head(struct sk_buff *skb, int nhead, int ntail, gfp_t gfp_mask);
struct sk_buff *skb_realloc_headroom(struct sk_buff *skb,
				     unsigned int headroom);
struct sk_buff *skb_copy_expand(const struct sk_buff *skb, int newheadroom,
				int newtailroom, gfp_t priority);
int skb_to_sgvec_nomark(struct sk_buff *skb, struct scatterlist *sg,
			int offset, int len);
int skb_to_sgvec(struct sk_buff *skb, struct scatterlist *sg, int offset,
		 int len);
int skb_cow_data(struct sk_buff *skb, int tailbits, struct sk_buff **trailer);
int skb_pad(struct sk_buff *skb, int pad);
#define dev_kfree_skb(a)	consume_skb(a)

int skb_append_datato_frags(struct sock *sk, struct sk_buff *skb,
			    int getfrag(void *from, char *to, int offset,
					int len, int odd, struct sk_buff *skb),
			    void *from, int length);

struct skb_seq_state {
	__u32		lower_offset;
	__u32		upper_offset;
	__u32		frag_idx;
	__u32		stepped_offset;
	struct sk_buff	*root_skb;
	struct sk_buff	*cur_skb;
	__u8		*frag_data;
};

void skb_prepare_seq_read(struct sk_buff *skb, unsigned int from,
			  unsigned int to, struct skb_seq_state *st);
unsigned int skb_seq_read(unsigned int consumed, const u8 **data,
			  struct skb_seq_state *st);
void skb_abort_seq_read(struct skb_seq_state *st);

unsigned int skb_find_text(struct sk_buff *skb, unsigned int from,
			   unsigned int to, struct ts_config *config,
			   struct ts_state *state);

/*
 * Packet hash types specify the type of hash in skb_set_hash.
 *
 * Hash types refer to the protocol layer addresses which are used to
 * construct a packet's hash. The hashes are used to differentiate or identify
 * flows of the protocol layer for the hash type. Hash types are either
 * layer-2 (L2), layer-3 (L3), or layer-4 (L4).
 *
 * Properties of hashes:
 *
 * 1) Two packets in different flows have different hash values
 * 2) Two packets in the same flow should have the same hash value
 *
 * A hash at a higher layer is considered to be more specific. A driver should
 * set the most specific hash possible.
 *
 * A driver cannot indicate a more specific hash than the layer at which a hash
 * was computed. For instance an L3 hash cannot be set as an L4 hash.
 *
 * A driver may indicate a hash level which is less specific than the
 * actual layer the hash was computed on. For instance, a hash computed
 * at L4 may be considered an L3 hash. This should only be done if the
 * driver can't unambiguously determine that the HW computed the hash at
 * the higher layer. Note that the "should" in the second property above
 * permits this.
 */
enum pkt_hash_types {
	PKT_HASH_TYPE_NONE,	/* Undefined type */
	PKT_HASH_TYPE_L2,	/* Input: src_MAC, dest_MAC */
	PKT_HASH_TYPE_L3,	/* Input: src_IP, dst_IP */
	PKT_HASH_TYPE_L4,	/* Input: src_IP, dst_IP, src_port, dst_port */
};

static inline void
skb_set_hash(struct sk_buff *skb, __u32 hash, enum pkt_hash_types type)
{
	skb->l4_hash = (type == PKT_HASH_TYPE_L4);
	skb->sw_hash = 0;
	skb->hash = hash;
}

void __skb_get_hash(struct sk_buff *skb);
static inline __u32 skb_get_hash(struct sk_buff *skb)
{
	if (!skb->l4_hash && !skb->sw_hash)
		__skb_get_hash(skb);

	return skb->hash;
}

static inline __u32 skb_get_hash_raw(const struct sk_buff *skb)
{
	return skb->hash;
}

static inline void skb_clear_hash(struct sk_buff *skb)
{
	skb->hash = 0;
	skb->sw_hash = 0;
	skb->l4_hash = 0;
}

static inline void skb_clear_hash_if_not_l4(struct sk_buff *skb)
{
	if (!skb->l4_hash)
		skb_clear_hash(skb);
}

static inline void skb_copy_hash(struct sk_buff *to, const struct sk_buff *from)
{
	to->hash = from->hash;
	to->sw_hash = from->sw_hash;
	to->l4_hash = from->l4_hash;
};

#ifdef NET_SKBUFF_DATA_USES_OFFSET
static inline unsigned char *skb_end_pointer(const struct sk_buff *skb)
{
	return skb->head + skb->end;
}

static inline unsigned int skb_end_offset(const struct sk_buff *skb)
{
	return skb->end;
}
#else
static inline unsigned char *skb_end_pointer(const struct sk_buff *skb)
{
	return skb->end;
}

static inline unsigned int skb_end_offset(const struct sk_buff *skb)
{
	return skb->end - skb->head;
}
#endif

/* Internal */
#define skb_shinfo(SKB)	((struct skb_shared_info *)(skb_end_pointer(SKB)))

static inline struct skb_shared_hwtstamps *skb_hwtstamps(struct sk_buff *skb)
{
	return &skb_shinfo(skb)->hwtstamps;
}

/**
 *	skb_queue_empty - check if a queue is empty
 *	@list: queue head
 *
 *	Returns true if the queue is empty, false otherwise.
 */
static inline int skb_queue_empty(const struct sk_buff_head *list)
{
	return list->next == (const struct sk_buff *) list;
}

/**
 *	skb_queue_is_last - check if skb is the last entry in the queue
 *	@list: queue head
 *	@skb: buffer
 *
 *	Returns true if @skb is the last buffer on the list.
 */
static inline bool skb_queue_is_last(const struct sk_buff_head *list,
				     const struct sk_buff *skb)
{
	return skb->next == (const struct sk_buff *) list;
}

/**
 *	skb_queue_is_first - check if skb is the first entry in the queue
 *	@list: queue head
 *	@skb: buffer
 *
 *	Returns true if @skb is the first buffer on the list.
 */
static inline bool skb_queue_is_first(const struct sk_buff_head *list,
				      const struct sk_buff *skb)
{
	return skb->prev == (const struct sk_buff *) list;
}

/**
 *	skb_queue_next - return the next packet in the queue
 *	@list: queue head
 *	@skb: current buffer
 *
 *	Return the next packet in @list after @skb.  It is only valid to
 *	call this if skb_queue_is_last() evaluates to false.
 */
static inline struct sk_buff *skb_queue_next(const struct sk_buff_head *list,
					     const struct sk_buff *skb)
{
	/* This BUG_ON may seem severe, but if we just return then we
	 * are going to dereference garbage.
	 */
	BUG_ON(skb_queue_is_last(list, skb));
	return skb->next;
}

/**
 *	skb_queue_prev - return the prev packet in the queue
 *	@list: queue head
 *	@skb: current buffer
 *
 *	Return the prev packet in @list before @skb.  It is only valid to
 *	call this if skb_queue_is_first() evaluates to false.
 */
static inline struct sk_buff *skb_queue_prev(const struct sk_buff_head *list,
					     const struct sk_buff *skb)
{
	/* This BUG_ON may seem severe, but if we just return then we
	 * are going to dereference garbage.
	 */
	BUG_ON(skb_queue_is_first(list, skb));
	return skb->prev;
}

/**
 *	skb_get - reference buffer
 *	@skb: buffer to reference
 *
 *	Makes another reference to a socket buffer and returns a pointer
 *	to the buffer.
 */
static inline struct sk_buff *skb_get(struct sk_buff *skb)
{
	atomic_inc(&skb->users);
	return skb;
}

/*
 * If users == 1, we are the only owner and are can avoid redundant
 * atomic change.
 */

/**
 *	skb_cloned - is the buffer a clone
 *	@skb: buffer to check
 *
 *	Returns true if the buffer was generated with skb_clone() and is
 *	one of multiple shared copies of the buffer. Cloned buffers are
 *	shared data so must not be written to under normal circumstances.
 */
static inline int skb_cloned(const struct sk_buff *skb)
{
	return skb->cloned &&
	       (atomic_read(&skb_shinfo(skb)->dataref) & SKB_DATAREF_MASK) != 1;
}

static inline int skb_unclone(struct sk_buff *skb, gfp_t pri)
{
	might_sleep_if(pri & __GFP_WAIT);

	if (skb_cloned(skb))
		return pskb_expand_head(skb, 0, 0, pri);

	return 0;
}

/**
 *	skb_header_cloned - is the header a clone
 *	@skb: buffer to check
 *
 *	Returns true if modifying the header part of the buffer requires
 *	the data to be copied.
 */
static inline int skb_header_cloned(const struct sk_buff *skb)
{
	int dataref;

	if (!skb->cloned)
		return 0;

	dataref = atomic_read(&skb_shinfo(skb)->dataref);
	dataref = (dataref & SKB_DATAREF_MASK) - (dataref >> SKB_DATAREF_SHIFT);
	return dataref != 1;
}

/**
 *	skb_header_release - release reference to header
 *	@skb: buffer to operate on
 *
 *	Drop a reference to the header part of the buffer.  This is done
 *	by acquiring a payload reference.  You must not read from the header
 *	part of skb->data after this.
 *	Note : Check if you can use __skb_header_release() instead.
 */
static inline void skb_header_release(struct sk_buff *skb)
{
	BUG_ON(skb->nohdr);
	skb->nohdr = 1;
	atomic_add(1 << SKB_DATAREF_SHIFT, &skb_shinfo(skb)->dataref);
}

/**
 *	__skb_header_release - release reference to header
 *	@skb: buffer to operate on
 *
 *	Variant of skb_header_release() assuming skb is private to caller.
 *	We can avoid one atomic operation.
 */
static inline void __skb_header_release(struct sk_buff *skb)
{
	skb->nohdr = 1;
	atomic_set(&skb_shinfo(skb)->dataref, 1 + (1 << SKB_DATAREF_SHIFT));
}


/**
 *	skb_shared - is the buffer shared
 *	@skb: buffer to check
 *
 *	Returns true if more than one person has a reference to this
 *	buffer.
 */
static inline int skb_shared(const struct sk_buff *skb)
{
	return atomic_read(&skb->users) != 1;
}

/**
 *	skb_share_check - check if buffer is shared and if so clone it
 *	@skb: buffer to check
 *	@pri: priority for memory allocation
 *
 *	If the buffer is shared the buffer is cloned and the old copy
 *	drops a reference. A new clone with a single reference is returned.
 *	If the buffer is not shared the original buffer is returned. When
 *	being called from interrupt status or with spinlocks held pri must
 *	be GFP_ATOMIC.
 *
 *	NULL is returned on a memory allocation failure.
 */
static inline struct sk_buff *skb_share_check(struct sk_buff *skb, gfp_t pri)
{
	might_sleep_if(pri & __GFP_WAIT);
	if (skb_shared(skb)) {
		struct sk_buff *nskb = skb_clone(skb, pri);

		if (likely(nskb))
			consume_skb(skb);
		else
			kfree_skb(skb);
		skb = nskb;
	}
	return skb;
}

/*
 *	Copy shared buffers into a new sk_buff. We effectively do COW on
 *	packets to handle cases where we have a local reader and forward
 *	and a couple of other messy ones. The normal one is tcpdumping
 *	a packet thats being forwarded.
 */

/**
 *	skb_unshare - make a copy of a shared buffer
 *	@skb: buffer to check
 *	@pri: priority for memory allocation
 *
 *	If the socket buffer is a clone then this function creates a new
 *	copy of the data, drops a reference count on the old copy and returns
 *	the new copy with the reference count at 1. If the buffer is not a clone
 *	the original buffer is returned. When called with a spinlock held or
 *	from interrupt state @pri must be %GFP_ATOMIC
 *
 *	%NULL is returned on a memory allocation failure.
 */
static inline struct sk_buff *skb_unshare(struct sk_buff *skb,
					  gfp_t pri)
{
	might_sleep_if(pri & __GFP_WAIT);
	if (skb_cloned(skb)) {
		struct sk_buff *nskb = skb_copy(skb, pri);
		kfree_skb(skb);	/* Free our shared copy */
		skb = nskb;
	}
	return skb;
}

/**
 *	skb_peek - peek at the head of an &sk_buff_head
 *	@list_: list to peek at
 *
 *	Peek an &sk_buff. Unlike most other operations you _MUST_
 *	be careful with this one. A peek leaves the buffer on the
 *	list and someone else may run off with it. You must hold
 *	the appropriate locks or have a private queue to do this.
 *
 *	Returns %NULL for an empty list or a pointer to the head element.
 *	The reference count is not incremented and the reference is therefore
 *	volatile. Use with caution.
 */
static inline struct sk_buff *skb_peek(const struct sk_buff_head *list_)
{
	struct sk_buff *skb = list_->next;

	if (skb == (struct sk_buff *)list_)
		skb = NULL;
	return skb;
}

/**
 *	skb_peek_next - peek skb following the given one from a queue
 *	@skb: skb to start from
 *	@list_: list to peek at
 *
 *	Returns %NULL when the end of the list is met or a pointer to the
 *	next element. The reference count is not incremented and the
 *	reference is therefore volatile. Use with caution.
 */
static inline struct sk_buff *skb_peek_next(struct sk_buff *skb,
		const struct sk_buff_head *list_)
{
	struct sk_buff *next = skb->next;

	if (next == (struct sk_buff *)list_)
		next = NULL;
	return next;
}

/**
 *	skb_peek_tail - peek at the tail of an &sk_buff_head
 *	@list_: list to peek at
 *
 *	Peek an &sk_buff. Unlike most other operations you _MUST_
 *	be careful with this one. A peek leaves the buffer on the
 *	list and someone else may run off with it. You must hold
 *	the appropriate locks or have a private queue to do this.
 *
 *	Returns %NULL for an empty list or a pointer to the tail element.
 *	The reference count is not incremented and the reference is therefore
 *	volatile. Use with caution.
 */
static inline struct sk_buff *skb_peek_tail(const struct sk_buff_head *list_)
{
	struct sk_buff *skb = list_->prev;

	if (skb == (struct sk_buff *)list_)
		skb = NULL;
	return skb;

}

/**
 *	skb_queue_len	- get queue length
 *	@list_: list to measure
 *
 *	Return the length of an &sk_buff queue.
 */
static inline __u32 skb_queue_len(const struct sk_buff_head *list_)
{
	return list_->qlen;
}

/**
 *	__skb_queue_head_init - initialize non-spinlock portions of sk_buff_head
 *	@list: queue to initialize
 *
 *	This initializes only the list and queue length aspects of
 *	an sk_buff_head object.  This allows to initialize the list
 *	aspects of an sk_buff_head without reinitializing things like
 *	the spinlock.  It can also be used for on-stack sk_buff_head
 *	objects where the spinlock is known to not be used.
 */
static inline void __skb_queue_head_init(struct sk_buff_head *list)
{
	list->prev = list->next = (struct sk_buff *)list;
	list->qlen = 0;
}

/*
 * This function creates a split out lock class for each invocation;
 * this is needed for now since a whole lot of users of the skb-queue
 * infrastructure in drivers have different locking usage (in hardirq)
 * than the networking core (in softirq only). In the long run either the
 * network layer or drivers should need annotation to consolidate the
 * main types of usage into 3 classes.
 */
static inline void skb_queue_head_init(struct sk_buff_head *list)
{
	spin_lock_init(&list->lock);
	__skb_queue_head_init(list);
}

static inline void skb_queue_head_init_class(struct sk_buff_head *list,
		struct lock_class_key *class)
{
	skb_queue_head_init(list);
	lockdep_set_class(&list->lock, class);
}

/*
 *	Insert an sk_buff on a list.
 *
 *	The "__skb_xxxx()" functions are the non-atomic ones that
 *	can only be called with interrupts disabled.
 */
void skb_insert(struct sk_buff *old, struct sk_buff *newsk,
		struct sk_buff_head *list);
static inline void __skb_insert(struct sk_buff *newsk,
				struct sk_buff *prev, struct sk_buff *next,
				struct sk_buff_head *list)
{
	newsk->next = next;
	newsk->prev = prev;
	next->prev  = prev->next = newsk;
	list->qlen++;
}

static inline void __skb_queue_splice(const struct sk_buff_head *list,
				      struct sk_buff *prev,
				      struct sk_buff *next)
{
	struct sk_buff *first = list->next;
	struct sk_buff *last = list->prev;

	first->prev = prev;
	prev->next = first;

	last->next = next;
	next->prev = last;
}

/**
 *	skb_queue_splice - join two skb lists, this is designed for stacks
 *	@list: the new list to add
 *	@head: the place to add it in the first list
 */
static inline void skb_queue_splice(const struct sk_buff_head *list,
				    struct sk_buff_head *head)
{
	if (!skb_queue_empty(list)) {
		__skb_queue_splice(list, (struct sk_buff *) head, head->next);
		head->qlen += list->qlen;
	}
}

/**
 *	skb_queue_splice_init - join two skb lists and reinitialise the emptied list
 *	@list: the new list to add
 *	@head: the place to add it in the first list
 *
 *	The list at @list is reinitialised
 */
static inline void skb_queue_splice_init(struct sk_buff_head *list,
					 struct sk_buff_head *head)
{
	if (!skb_queue_empty(list)) {
		__skb_queue_splice(list, (struct sk_buff *) head, head->next);
		head->qlen += list->qlen;
		__skb_queue_head_init(list);
	}
}

/**
 *	skb_queue_splice_tail - join two skb lists, each list being a queue
 *	@list: the new list to add
 *	@head: the place to add it in the first list
 */
static inline void skb_queue_splice_tail(const struct sk_buff_head *list,
					 struct sk_buff_head *head)
{
	if (!skb_queue_empty(list)) {
		__skb_queue_splice(list, head->prev, (struct sk_buff *) head);
		head->qlen += list->qlen;
	}
}

/**
 *	skb_queue_splice_tail_init - join two skb lists and reinitialise the emptied list
 *	@list: the new list to add
 *	@head: the place to add it in the first list
 *
 *	Each of the lists is a queue.
 *	The list at @list is reinitialised
 */
static inline void skb_queue_splice_tail_init(struct sk_buff_head *list,
					      struct sk_buff_head *head)
{
	if (!skb_queue_empty(list)) {
		__skb_queue_splice(list, head->prev, (struct sk_buff *) head);
		head->qlen += list->qlen;
		__skb_queue_head_init(list);
	}
}

/**
 *	__skb_queue_after - queue a buffer at the list head
 *	@list: list to use
 *	@prev: place after this buffer
 *	@newsk: buffer to queue
 *
 *	Queue a buffer int the middle of a list. This function takes no locks
 *	and you must therefore hold required locks before calling it.
 *
 *	A buffer cannot be placed on two lists at the same time.
 */
static inline void __skb_queue_after(struct sk_buff_head *list,
				     struct sk_buff *prev,
				     struct sk_buff *newsk)
{
	__skb_insert(newsk, prev, prev->next, list);
}

void skb_append(struct sk_buff *old, struct sk_buff *newsk,
		struct sk_buff_head *list);

static inline void __skb_queue_before(struct sk_buff_head *list,
				      struct sk_buff *next,
				      struct sk_buff *newsk)
{
	__skb_insert(newsk, next->prev, next, list);
}

/**
 *	__skb_queue_head - queue a buffer at the list head
 *	@list: list to use
 *	@newsk: buffer to queue
 *
 *	Queue a buffer at the start of a list. This function takes no locks
 *	and you must therefore hold required locks before calling it.
 *
 *	A buffer cannot be placed on two lists at the same time.
 */
void skb_queue_head(struct sk_buff_head *list, struct sk_buff *newsk);
static inline void __skb_queue_head(struct sk_buff_head *list,
				    struct sk_buff *newsk)
{
	__skb_queue_after(list, (struct sk_buff *)list, newsk);
}

/**
 *	__skb_queue_tail - queue a buffer at the list tail
 *	@list: list to use
 *	@newsk: buffer to queue
 *
 *	Queue a buffer at the end of a list. This function takes no locks
 *	and you must therefore hold required locks before calling it.
 *
 *	A buffer cannot be placed on two lists at the same time.
 */
void skb_queue_tail(struct sk_buff_head *list, struct sk_buff *newsk);
static inline void __skb_queue_tail(struct sk_buff_head *list,
				   struct sk_buff *newsk)
{
	__skb_queue_before(list, (struct sk_buff *)list, newsk);
}

/*
 * remove sk_buff from list. _Must_ be called atomically, and with
 * the list known..
 */
void skb_unlink(struct sk_buff *skb, struct sk_buff_head *list);
static inline void __skb_unlink(struct sk_buff *skb, struct sk_buff_head *list)
{
	struct sk_buff *next, *prev;

	list->qlen--;
	next	   = skb->next;
	prev	   = skb->prev;
	skb->next  = skb->prev = NULL;
	next->prev = prev;
	prev->next = next;
}

/**
 *	__skb_dequeue - remove from the head of the queue
 *	@list: list to dequeue from
 *
 *	Remove the head of the list. This function does not take any locks
 *	so must be used with appropriate locks held only. The head item is
 *	returned or %NULL if the list is empty.
 */
struct sk_buff *skb_dequeue(struct sk_buff_head *list);
static inline struct sk_buff *__skb_dequeue(struct sk_buff_head *list)
{
	struct sk_buff *skb = skb_peek(list);
	if (skb)
		__skb_unlink(skb, list);
	return skb;
}

/**
 *	__skb_dequeue_tail - remove from the tail of the queue
 *	@list: list to dequeue from
 *
 *	Remove the tail of the list. This function does not take any locks
 *	so must be used with appropriate locks held only. The tail item is
 *	returned or %NULL if the list is empty.
 */
struct sk_buff *skb_dequeue_tail(struct sk_buff_head *list);
static inline struct sk_buff *__skb_dequeue_tail(struct sk_buff_head *list)
{
	struct sk_buff *skb = skb_peek_tail(list);
	if (skb)
		__skb_unlink(skb, list);
	return skb;
}


static inline bool skb_is_nonlinear(const struct sk_buff *skb)
{
	return skb->data_len;
}

static inline unsigned int skb_headlen(const struct sk_buff *skb)
{
	return skb->len - skb->data_len;
}

static inline int skb_pagelen(const struct sk_buff *skb)
{
	int i, len = 0;

	for (i = (int)skb_shinfo(skb)->nr_frags - 1; i >= 0; i--)
		len += skb_frag_size(&skb_shinfo(skb)->frags[i]);
	return len + skb_headlen(skb);
}

/**
 * __skb_fill_page_desc - initialise a paged fragment in an skb
 * @skb: buffer containing fragment to be initialised
 * @i: paged fragment index to initialise
 * @page: the page to use for this fragment
 * @off: the offset to the data with @page
 * @size: the length of the data
 *
 * Initialises the @i'th fragment of @skb to point to &size bytes at
 * offset @off within @page.
 *
 * Does not take any additional reference on the fragment.
 */
static inline void __skb_fill_page_desc(struct sk_buff *skb, int i,
					struct page *page, int off, int size)
{
	skb_frag_t *frag = &skb_shinfo(skb)->frags[i];

	/*
	 * Propagate page->pfmemalloc to the skb if we can. The problem is
	 * that not all callers have unique ownership of the page. If
	 * pfmemalloc is set, we check the mapping as a mapping implies
	 * page->index is set (index and pfmemalloc share space).
	 * If it's a valid mapping, we cannot use page->pfmemalloc but we
	 * do not lose pfmemalloc information as the pages would not be
	 * allocated using __GFP_MEMALLOC.
	 */
	frag->page.p		  = page;
	frag->page_offset	  = off;
	skb_frag_size_set(frag, size);

	page = compound_head(page);
	if (page->pfmemalloc && !page->mapping)
		skb->pfmemalloc	= true;
}

/**
 * skb_fill_page_desc - initialise a paged fragment in an skb
 * @skb: buffer containing fragment to be initialised
 * @i: paged fragment index to initialise
 * @page: the page to use for this fragment
 * @off: the offset to the data with @page
 * @size: the length of the data
 *
 * As per __skb_fill_page_desc() -- initialises the @i'th fragment of
 * @skb to point to @size bytes at offset @off within @page. In
 * addition updates @skb such that @i is the last fragment.
 *
 * Does not take any additional reference on the fragment.
 */
static inline void skb_fill_page_desc(struct sk_buff *skb, int i,
				      struct page *page, int off, int size)
{
	__skb_fill_page_desc(skb, i, page, off, size);
	skb_shinfo(skb)->nr_frags = i + 1;
}

void skb_add_rx_frag(struct sk_buff *skb, int i, struct page *page, int off,
		     int size, unsigned int truesize);

void skb_coalesce_rx_frag(struct sk_buff *skb, int i, int size,
			  unsigned int truesize);

#define SKB_PAGE_ASSERT(skb) 	BUG_ON(skb_shinfo(skb)->nr_frags)
#define SKB_FRAG_ASSERT(skb) 	BUG_ON(skb_has_frag_list(skb))
#define SKB_LINEAR_ASSERT(skb)  BUG_ON(skb_is_nonlinear(skb))

#ifdef NET_SKBUFF_DATA_USES_OFFSET
static inline unsigned char *skb_tail_pointer(const struct sk_buff *skb)
{
	return skb->head + skb->tail;
}

static inline void skb_reset_tail_pointer(struct sk_buff *skb)
{
	skb->tail = skb->data - skb->head;
}

static inline void skb_set_tail_pointer(struct sk_buff *skb, const int offset)
{
	skb_reset_tail_pointer(skb);
	skb->tail += offset;
}

#else /* NET_SKBUFF_DATA_USES_OFFSET */
static inline unsigned char *skb_tail_pointer(const struct sk_buff *skb)
{
	return skb->tail;
}

static inline void skb_reset_tail_pointer(struct sk_buff *skb)
{
	skb->tail = skb->data;
}

static inline void skb_set_tail_pointer(struct sk_buff *skb, const int offset)
{
	skb->tail = skb->data + offset;
}

#endif /* NET_SKBUFF_DATA_USES_OFFSET */

/*
 *	Add data to an sk_buff
 */
unsigned char *pskb_put(struct sk_buff *skb, struct sk_buff *tail, int len);
unsigned char *skb_put(struct sk_buff *skb, unsigned int len);
static inline unsigned char *__skb_put(struct sk_buff *skb, unsigned int len)
{
	unsigned char *tmp = skb_tail_pointer(skb);
	SKB_LINEAR_ASSERT(skb);
	skb->tail += len;
	skb->len  += len;
	return tmp;
}

unsigned char *skb_push(struct sk_buff *skb, unsigned int len);
static inline unsigned char *__skb_push(struct sk_buff *skb, unsigned int len)
{
	skb->data -= len;
	skb->len  += len;
	return skb->data;
}

unsigned char *skb_pull(struct sk_buff *skb, unsigned int len);
static inline unsigned char *__skb_pull(struct sk_buff *skb, unsigned int len)
{
	skb->len -= len;
	BUG_ON(skb->len < skb->data_len);
	return skb->data += len;
}

static inline unsigned char *skb_pull_inline(struct sk_buff *skb, unsigned int len)
{
	return unlikely(len > skb->len) ? NULL : __skb_pull(skb, len);
}

unsigned char *__pskb_pull_tail(struct sk_buff *skb, int delta);

static inline unsigned char *__pskb_pull(struct sk_buff *skb, unsigned int len)
{
	if (len > skb_headlen(skb) &&
	    !__pskb_pull_tail(skb, len - skb_headlen(skb)))
		return NULL;
	skb->len -= len;
	return skb->data += len;
}

static inline unsigned char *pskb_pull(struct sk_buff *skb, unsigned int len)
{
	return unlikely(len > skb->len) ? NULL : __pskb_pull(skb, len);
}

static inline int pskb_may_pull(struct sk_buff *skb, unsigned int len)
{
	if (likely(len <= skb_headlen(skb)))
		return 1;
	if (unlikely(len > skb->len))
		return 0;
	return __pskb_pull_tail(skb, len - skb_headlen(skb)) != NULL;
}

/**
 *	skb_headroom - bytes at buffer head
 *	@skb: buffer to check
 *
 *	Return the number of bytes of free space at the head of an &sk_buff.
 */
static inline unsigned int skb_headroom(const struct sk_buff *skb)
{
	return skb->data - skb->head;
}

/**
 *	skb_tailroom - bytes at buffer end
 *	@skb: buffer to check
 *
 *	Return the number of bytes of free space at the tail of an sk_buff
 */
static inline int skb_tailroom(const struct sk_buff *skb)
{
	return skb_is_nonlinear(skb) ? 0 : skb->end - skb->tail;
}

/**
 *	skb_availroom - bytes at buffer end
 *	@skb: buffer to check
 *
 *	Return the number of bytes of free space at the tail of an sk_buff
 *	allocated by sk_stream_alloc()
 */
static inline int skb_availroom(const struct sk_buff *skb)
{
	if (skb_is_nonlinear(skb))
		return 0;

	return skb->end - skb->tail - skb->reserved_tailroom;
}

/**
 *	skb_reserve - adjust headroom
 *	@skb: buffer to alter
 *	@len: bytes to move
 *
 *	Increase the headroom of an empty &sk_buff by reducing the tail
 *	room. This is only allowed for an empty buffer.
 */
static inline void skb_reserve(struct sk_buff *skb, int len)
{
	skb->data += len;
	skb->tail += len;
}

static inline void skb_reset_inner_headers(struct sk_buff *skb)
{
	skb->inner_mac_header = skb->mac_header;
	skb->inner_network_header = skb->network_header;
	skb->inner_transport_header = skb->transport_header;
}

static inline void skb_reset_mac_len(struct sk_buff *skb)
{
	skb->mac_len = skb->network_header - skb->mac_header;
}

static inline unsigned char *skb_inner_transport_header(const struct sk_buff
							*skb)
{
	return skb->head + skb->inner_transport_header;
}

static inline void skb_reset_inner_transport_header(struct sk_buff *skb)
{
	skb->inner_transport_header = skb->data - skb->head;
}

static inline void skb_set_inner_transport_header(struct sk_buff *skb,
						   const int offset)
{
	skb_reset_inner_transport_header(skb);
	skb->inner_transport_header += offset;
}

static inline unsigned char *skb_inner_network_header(const struct sk_buff *skb)
{
	return skb->head + skb->inner_network_header;
}

static inline void skb_reset_inner_network_header(struct sk_buff *skb)
{
	skb->inner_network_header = skb->data - skb->head;
}

static inline void skb_set_inner_network_header(struct sk_buff *skb,
						const int offset)
{
	skb_reset_inner_network_header(skb);
	skb->inner_network_header += offset;
}

static inline unsigned char *skb_inner_mac_header(const struct sk_buff *skb)
{
	return skb->head + skb->inner_mac_header;
}

static inline void skb_reset_inner_mac_header(struct sk_buff *skb)
{
	skb->inner_mac_header = skb->data - skb->head;
}

static inline void skb_set_inner_mac_header(struct sk_buff *skb,
					    const int offset)
{
	skb_reset_inner_mac_header(skb);
	skb->inner_mac_header += offset;
}
static inline bool skb_transport_header_was_set(const struct sk_buff *skb)
{
	return skb->transport_header != (typeof(skb->transport_header))~0U;
}

static inline unsigned char *skb_transport_header(const struct sk_buff *skb)
{
	return skb->head + skb->transport_header;
}

static inline void skb_reset_transport_header(struct sk_buff *skb)
{
	skb->transport_header = skb->data - skb->head;
}

static inline void skb_set_transport_header(struct sk_buff *skb,
					    const int offset)
{
	skb_reset_transport_header(skb);
	skb->transport_header += offset;
}

static inline unsigned char *skb_network_header(const struct sk_buff *skb)
{
	return skb->head + skb->network_header;
}

static inline void skb_reset_network_header(struct sk_buff *skb)
{
	skb->network_header = skb->data - skb->head;
}

static inline void skb_set_network_header(struct sk_buff *skb, const int offset)
{
	skb_reset_network_header(skb);
	skb->network_header += offset;
}

static inline unsigned char *skb_mac_header(const struct sk_buff *skb)
{
	return skb->head + skb->mac_header;
}

static inline int skb_mac_header_was_set(const struct sk_buff *skb)
{
	return skb->mac_header != (typeof(skb->mac_header))~0U;
}

static inline void skb_reset_mac_header(struct sk_buff *skb)
{
	skb->mac_header = skb->data - skb->head;
}

static inline void skb_set_mac_header(struct sk_buff *skb, const int offset)
{
	skb_reset_mac_header(skb);
	skb->mac_header += offset;
}

static inline void skb_pop_mac_header(struct sk_buff *skb)
{
	skb->mac_header = skb->network_header;
}

static inline void skb_probe_transport_header(struct sk_buff *skb,
					      const int offset_hint)
{
	struct flow_keys keys;

	if (skb_transport_header_was_set(skb))
		return;
	else if (skb_flow_dissect(skb, &keys))
		skb_set_transport_header(skb, keys.thoff);
	else
		skb_set_transport_header(skb, offset_hint);
}

static inline void skb_mac_header_rebuild(struct sk_buff *skb)
{
	if (skb_mac_header_was_set(skb)) {
		const unsigned char *old_mac = skb_mac_header(skb);

		skb_set_mac_header(skb, -skb->mac_len);
		memmove(skb_mac_header(skb), old_mac, skb->mac_len);
	}
}

static inline int skb_checksum_start_offset(const struct sk_buff *skb)
{
	return skb->csum_start - skb_headroom(skb);
}

static inline int skb_transport_offset(const struct sk_buff *skb)
{
	return skb_transport_header(skb) - skb->data;
}

static inline u32 skb_network_header_len(const struct sk_buff *skb)
{
	return skb->transport_header - skb->network_header;
}

static inline u32 skb_inner_network_header_len(const struct sk_buff *skb)
{
	return skb->inner_transport_header - skb->inner_network_header;
}

static inline int skb_network_offset(const struct sk_buff *skb)
{
	return skb_network_header(skb) - skb->data;
}

static inline int skb_inner_network_offset(const struct sk_buff *skb)
{
	return skb_inner_network_header(skb) - skb->data;
}

static inline int pskb_network_may_pull(struct sk_buff *skb, unsigned int len)
{
	return pskb_may_pull(skb, skb_network_offset(skb) + len);
}

/*
 * CPUs often take a performance hit when accessing unaligned memory
 * locations. The actual performance hit varies, it can be small if the
 * hardware handles it or large if we have to take an exception and fix it
 * in software.
 *
 * Since an ethernet header is 14 bytes network drivers often end up with
 * the IP header at an unaligned offset. The IP header can be aligned by
 * shifting the start of the packet by 2 bytes. Drivers should do this
 * with:
 *
 * skb_reserve(skb, NET_IP_ALIGN);
 *
 * The downside to this alignment of the IP header is that the DMA is now
 * unaligned. On some architectures the cost of an unaligned DMA is high
 * and this cost outweighs the gains made by aligning the IP header.
 *
 * Since this trade off varies between architectures, we allow NET_IP_ALIGN
 * to be overridden.
 */
#ifndef NET_IP_ALIGN
#define NET_IP_ALIGN	2
#endif

/*
 * The networking layer reserves some headroom in skb data (via
 * dev_alloc_skb). This is used to avoid having to reallocate skb data when
 * the header has to grow. In the default case, if the header has to grow
 * 32 bytes or less we avoid the reallocation.
 *
 * Unfortunately this headroom changes the DMA alignment of the resulting
 * network packet. As for NET_IP_ALIGN, this unaligned DMA is expensive
 * on some architectures. An architecture can override this value,
 * perhaps setting it to a cacheline in size (since that will maintain
 * cacheline alignment of the DMA). It must be a power of 2.
 *
 * Various parts of the networking layer expect at least 32 bytes of
 * headroom, you should not reduce this.
 *
 * Using max(32, L1_CACHE_BYTES) makes sense (especially with RPS)
 * to reduce average number of cache lines per packet.
 * get_rps_cpus() for example only access one 64 bytes aligned block :
 * NET_IP_ALIGN(2) + ethernet_header(14) + IP_header(20/40) + ports(8)
 */
#ifndef NET_SKB_PAD
#define NET_SKB_PAD	max(32, L1_CACHE_BYTES)
#endif

int ___pskb_trim(struct sk_buff *skb, unsigned int len);

static inline void __skb_trim(struct sk_buff *skb, unsigned int len)
{
	if (unlikely(skb_is_nonlinear(skb))) {
		WARN_ON(1);
		return;
	}
	skb->len = len;
	skb_set_tail_pointer(skb, len);
}

void skb_trim(struct sk_buff *skb, unsigned int len);

static inline int __pskb_trim(struct sk_buff *skb, unsigned int len)
{
	if (skb->data_len)
		return ___pskb_trim(skb, len);
	__skb_trim(skb, len);
	return 0;
}

static inline int pskb_trim(struct sk_buff *skb, unsigned int len)
{
	return (len < skb->len) ? __pskb_trim(skb, len) : 0;
}

/**
 *	pskb_trim_unique - remove end from a paged unique (not cloned) buffer
 *	@skb: buffer to alter
 *	@len: new length
 *
 *	This is identical to pskb_trim except that the caller knows that
 *	the skb is not cloned so we should never get an error due to out-
 *	of-memory.
 */
static inline void pskb_trim_unique(struct sk_buff *skb, unsigned int len)
{
	int err = pskb_trim(skb, len);
	BUG_ON(err);
}

/**
 *	skb_orphan - orphan a buffer
 *	@skb: buffer to orphan
 *
 *	If a buffer currently has an owner then we call the owner's
 *	destructor function and make the @skb unowned. The buffer continues
 *	to exist but is no longer charged to its former owner.
 */
static inline void skb_orphan(struct sk_buff *skb)
{
	if (skb->destructor) {
		skb->destructor(skb);
		skb->destructor = NULL;
		skb->sk		= NULL;
	} else {
		BUG_ON(skb->sk);
	}
}

/**
 *	skb_orphan_frags - orphan the frags contained in a buffer
 *	@skb: buffer to orphan frags from
 *	@gfp_mask: allocation mask for replacement pages
 *
 *	For each frag in the SKB which needs a destructor (i.e. has an
 *	owner) create a copy of that frag and release the original
 *	page by calling the destructor.
 */
static inline int skb_orphan_frags(struct sk_buff *skb, gfp_t gfp_mask)
{
	if (likely(!(skb_shinfo(skb)->tx_flags & SKBTX_DEV_ZEROCOPY)))
		return 0;
	return skb_copy_ubufs(skb, gfp_mask);
}

/**
 *	__skb_queue_purge - empty a list
 *	@list: list to empty
 *
 *	Delete all buffers on an &sk_buff list. Each buffer is removed from
 *	the list and one reference dropped. This function does not take the
 *	list lock and the caller must hold the relevant locks to use it.
 */
void skb_queue_purge(struct sk_buff_head *list);
static inline void __skb_queue_purge(struct sk_buff_head *list)
{
	struct sk_buff *skb;
	while ((skb = __skb_dequeue(list)) != NULL)
		kfree_skb(skb);
}

#define NETDEV_FRAG_PAGE_MAX_ORDER get_order(32768)
#define NETDEV_FRAG_PAGE_MAX_SIZE  (PAGE_SIZE << NETDEV_FRAG_PAGE_MAX_ORDER)
#define NETDEV_PAGECNT_MAX_BIAS	   NETDEV_FRAG_PAGE_MAX_SIZE

void *netdev_alloc_frag(unsigned int fragsz);

struct sk_buff *__netdev_alloc_skb(struct net_device *dev, unsigned int length,
				   gfp_t gfp_mask);

/**
 *	netdev_alloc_skb - allocate an skbuff for rx on a specific device
 *	@dev: network device to receive on
 *	@length: length to allocate
 *
 *	Allocate a new &sk_buff and assign it a usage count of one. The
 *	buffer has unspecified headroom built in. Users should allocate
 *	the headroom they think they need without accounting for the
 *	built in space. The built in space is used for optimisations.
 *
 *	%NULL is returned if there is no free memory. Although this function
 *	allocates memory it can be called from an interrupt.
 */
static inline struct sk_buff *netdev_alloc_skb(struct net_device *dev,
					       unsigned int length)
{
	return __netdev_alloc_skb(dev, length, GFP_ATOMIC);
}

/* legacy helper around __netdev_alloc_skb() */
static inline struct sk_buff *__dev_alloc_skb(unsigned int length,
					      gfp_t gfp_mask)
{
	return __netdev_alloc_skb(NULL, length, gfp_mask);
}

/* legacy helper around netdev_alloc_skb() */
static inline struct sk_buff *dev_alloc_skb(unsigned int length)
{
	return netdev_alloc_skb(NULL, length);
}


static inline struct sk_buff *__netdev_alloc_skb_ip_align(struct net_device *dev,
		unsigned int length, gfp_t gfp)
{
	struct sk_buff *skb = __netdev_alloc_skb(dev, length + NET_IP_ALIGN, gfp);

	if (NET_IP_ALIGN && skb)
		skb_reserve(skb, NET_IP_ALIGN);
	return skb;
}

static inline struct sk_buff *netdev_alloc_skb_ip_align(struct net_device *dev,
		unsigned int length)
{
	return __netdev_alloc_skb_ip_align(dev, length, GFP_ATOMIC);
}

/**
 *	__skb_alloc_pages - allocate pages for ps-rx on a skb and preserve pfmemalloc data
 *	@gfp_mask: alloc_pages_node mask. Set __GFP_NOMEMALLOC if not for network packet RX
 *	@skb: skb to set pfmemalloc on if __GFP_MEMALLOC is used
 *	@order: size of the allocation
 *
 * 	Allocate a new page.
 *
 * 	%NULL is returned if there is no free memory.
*/
static inline struct page *__skb_alloc_pages(gfp_t gfp_mask,
					      struct sk_buff *skb,
					      unsigned int order)
{
	struct page *page;

	gfp_mask |= __GFP_COLD;

	if (!(gfp_mask & __GFP_NOMEMALLOC))
		gfp_mask |= __GFP_MEMALLOC;

	page = alloc_pages_node(NUMA_NO_NODE, gfp_mask, order);
	if (skb && page && page->pfmemalloc)
		skb->pfmemalloc = true;

	return page;
}

/**
 *	__skb_alloc_page - allocate a page for ps-rx for a given skb and preserve pfmemalloc data
 *	@gfp_mask: alloc_pages_node mask. Set __GFP_NOMEMALLOC if not for network packet RX
 *	@skb: skb to set pfmemalloc on if __GFP_MEMALLOC is used
 *
 * 	Allocate a new page.
 *
 * 	%NULL is returned if there is no free memory.
 */
static inline struct page *__skb_alloc_page(gfp_t gfp_mask,
					     struct sk_buff *skb)
{
	return __skb_alloc_pages(gfp_mask, skb, 0);
}

/**
 *	skb_propagate_pfmemalloc - Propagate pfmemalloc if skb is allocated after RX page
 *	@page: The page that was allocated from skb_alloc_page
 *	@skb: The skb that may need pfmemalloc set
 */
static inline void skb_propagate_pfmemalloc(struct page *page,
					     struct sk_buff *skb)
{
	if (page && page->pfmemalloc)
		skb->pfmemalloc = true;
}

/**
 * skb_frag_page - retrieve the page referred to by a paged fragment
 * @frag: the paged fragment
 *
 * Returns the &struct page associated with @frag.
 */
static inline struct page *skb_frag_page(const skb_frag_t *frag)
{
	return frag->page.p;
}

/**
 * __skb_frag_ref - take an addition reference on a paged fragment.
 * @frag: the paged fragment
 *
 * Takes an additional reference on the paged fragment @frag.
 */
static inline void __skb_frag_ref(skb_frag_t *frag)
{
	get_page(skb_frag_page(frag));
}

/**
 * skb_frag_ref - take an addition reference on a paged fragment of an skb.
 * @skb: the buffer
 * @f: the fragment offset.
 *
 * Takes an additional reference on the @f'th paged fragment of @skb.
 */
static inline void skb_frag_ref(struct sk_buff *skb, int f)
{
	__skb_frag_ref(&skb_shinfo(skb)->frags[f]);
}

/**
 * __skb_frag_unref - release a reference on a paged fragment.
 * @frag: the paged fragment
 *
 * Releases a reference on the paged fragment @frag.
 */
static inline void __skb_frag_unref(skb_frag_t *frag)
{
	put_page(skb_frag_page(frag));
}

/**
 * skb_frag_unref - release a reference on a paged fragment of an skb.
 * @skb: the buffer
 * @f: the fragment offset
 *
 * Releases a reference on the @f'th paged fragment of @skb.
 */
static inline void skb_frag_unref(struct sk_buff *skb, int f)
{
	__skb_frag_unref(&skb_shinfo(skb)->frags[f]);
}

/**
 * skb_frag_address - gets the address of the data contained in a paged fragment
 * @frag: the paged fragment buffer
 *
 * Returns the address of the data within @frag. The page must already
 * be mapped.
 */
static inline void *skb_frag_address(const skb_frag_t *frag)
{
	return page_address(skb_frag_page(frag)) + frag->page_offset;
}

/**
 * skb_frag_address_safe - gets the address of the data contained in a paged fragment
 * @frag: the paged fragment buffer
 *
 * Returns the address of the data within @frag. Checks that the page
 * is mapped and returns %NULL otherwise.
 */
static inline void *skb_frag_address_safe(const skb_frag_t *frag)
{
	void *ptr = page_address(skb_frag_page(frag));
	if (unlikely(!ptr))
		return NULL;

	return ptr + frag->page_offset;
}

/**
 * __skb_frag_set_page - sets the page contained in a paged fragment
 * @frag: the paged fragment
 * @page: the page to set
 *
 * Sets the fragment @frag to contain @page.
 */
static inline void __skb_frag_set_page(skb_frag_t *frag, struct page *page)
{
	frag->page.p = page;
}

/**
 * skb_frag_set_page - sets the page contained in a paged fragment of an skb
 * @skb: the buffer
 * @f: the fragment offset
 * @page: the page to set
 *
 * Sets the @f'th fragment of @skb to contain @page.
 */
static inline void skb_frag_set_page(struct sk_buff *skb, int f,
				     struct page *page)
{
	__skb_frag_set_page(&skb_shinfo(skb)->frags[f], page);
}

bool skb_page_frag_refill(unsigned int sz, struct page_frag *pfrag, gfp_t prio);

/**
 * skb_frag_dma_map - maps a paged fragment via the DMA API
 * @dev: the device to map the fragment to
 * @frag: the paged fragment to map
 * @offset: the offset within the fragment (starting at the
 *          fragment's own offset)
 * @size: the number of bytes to map
 * @dir: the direction of the mapping (%PCI_DMA_*)
 *
 * Maps the page associated with @frag to @device.
 */
static inline dma_addr_t skb_frag_dma_map(struct device *dev,
					  const skb_frag_t *frag,
					  size_t offset, size_t size,
					  enum dma_data_direction dir)
{
	return dma_map_page(dev, skb_frag_page(frag),
			    frag->page_offset + offset, size, dir);
}

static inline struct sk_buff *pskb_copy(struct sk_buff *skb,
					gfp_t gfp_mask)
{
	return __pskb_copy(skb, skb_headroom(skb), gfp_mask);
}


static inline struct sk_buff *pskb_copy_for_clone(struct sk_buff *skb,
						  gfp_t gfp_mask)
{
	return __pskb_copy_fclone(skb, skb_headroom(skb), gfp_mask, true);
}


/**
 *	skb_clone_writable - is the header of a clone writable
 *	@skb: buffer to check
 *	@len: length up to which to write
 *
 *	Returns true if modifying the header part of the cloned buffer
 *	does not requires the data to be copied.
 */
static inline int skb_clone_writable(const struct sk_buff *skb, unsigned int len)
{
	return !skb_header_cloned(skb) &&
	       skb_headroom(skb) + len <= skb->hdr_len;
}

static inline int __skb_cow(struct sk_buff *skb, unsigned int headroom,
			    int cloned)
{
	int delta = 0;

	if (headroom > skb_headroom(skb))
		delta = headroom - skb_headroom(skb);

	if (delta || cloned)
		return pskb_expand_head(skb, ALIGN(delta, NET_SKB_PAD), 0,
					GFP_ATOMIC);
	return 0;
}

/**
 *	skb_cow - copy header of skb when it is required
 *	@skb: buffer to cow
 *	@headroom: needed headroom
 *
 *	If the skb passed lacks sufficient headroom or its data part
 *	is shared, data is reallocated. If reallocation fails, an error
 *	is returned and original skb is not changed.
 *
 *	The result is skb with writable area skb->head...skb->tail
 *	and at least @headroom of space at head.
 */
static inline int skb_cow(struct sk_buff *skb, unsigned int headroom)
{
	return __skb_cow(skb, headroom, skb_cloned(skb));
}

/**
 *	skb_cow_head - skb_cow but only making the head writable
 *	@skb: buffer to cow
 *	@headroom: needed headroom
 *
 *	This function is identical to skb_cow except that we replace the
 *	skb_cloned check by skb_header_cloned.  It should be used when
 *	you only need to push on some header and do not need to modify
 *	the data.
 */
static inline int skb_cow_head(struct sk_buff *skb, unsigned int headroom)
{
	return __skb_cow(skb, headroom, skb_header_cloned(skb));
}

/**
 *	skb_padto	- pad an skbuff up to a minimal size
 *	@skb: buffer to pad
 *	@len: minimal length
 *
 *	Pads up a buffer to ensure the trailing bytes exist and are
 *	blanked. If the buffer already contains sufficient data it
 *	is untouched. Otherwise it is extended. Returns zero on
 *	success. The skb is freed on error.
 */
 
static inline int skb_padto(struct sk_buff *skb, unsigned int len)
{
	unsigned int size = skb->len;
	if (likely(size >= len))
		return 0;
	return skb_pad(skb, len - size);
}

static inline int skb_add_data(struct sk_buff *skb,
			       char __user *from, int copy)
{
	const int off = skb->len;

	if (skb->ip_summed == CHECKSUM_NONE) {
		int err = 0;
		__wsum csum = csum_and_copy_from_user(from, skb_put(skb, copy),
							    copy, 0, &err);
		if (!err) {
			skb->csum = csum_block_add(skb->csum, csum, off);
			return 0;
		}
	} else if (!copy_from_user(skb_put(skb, copy), from, copy))
		return 0;

	__skb_trim(skb, off);
	return -EFAULT;
}

static inline bool skb_can_coalesce(struct sk_buff *skb, int i,
				    const struct page *page, int off)
{
	if (i) {
		const struct skb_frag_struct *frag = &skb_shinfo(skb)->frags[i - 1];

		return page == skb_frag_page(frag) &&
		       off == frag->page_offset + skb_frag_size(frag);
	}
	return false;
}

static inline int __skb_linearize(struct sk_buff *skb)
{
	return __pskb_pull_tail(skb, skb->data_len) ? 0 : -ENOMEM;
}

/**
 *	skb_linearize - convert paged skb to linear one
 *	@skb: buffer to linarize
 *
 *	If there is no free memory -ENOMEM is returned, otherwise zero
 *	is returned and the old skb data released.
 */
static inline int skb_linearize(struct sk_buff *skb)
{
	return skb_is_nonlinear(skb) ? __skb_linearize(skb) : 0;
}

/**
 * skb_has_shared_frag - can any frag be overwritten
 * @skb: buffer to test
 *
 * Return true if the skb has at least one frag that might be modified
 * by an external entity (as in vmsplice()/sendfile())
 */
static inline bool skb_has_shared_frag(const struct sk_buff *skb)
{
	return skb_is_nonlinear(skb) &&
	       skb_shinfo(skb)->tx_flags & SKBTX_SHARED_FRAG;
}

/**
 *	skb_linearize_cow - make sure skb is linear and writable
 *	@skb: buffer to process
 *
 *	If there is no free memory -ENOMEM is returned, otherwise zero
 *	is returned and the old skb data released.
 */
static inline int skb_linearize_cow(struct sk_buff *skb)
{
	return skb_is_nonlinear(skb) || skb_cloned(skb) ?
	       __skb_linearize(skb) : 0;
}

/**
 *	skb_postpull_rcsum - update checksum for received skb after pull
 *	@skb: buffer to update
 *	@start: start of data before pull
 *	@len: length of data pulled
 *
 *	After doing a pull on a received packet, you need to call this to
 *	update the CHECKSUM_COMPLETE checksum, or set ip_summed to
 *	CHECKSUM_NONE so that it can be recomputed from scratch.
 */

static inline void skb_postpull_rcsum(struct sk_buff *skb,
				      const void *start, unsigned int len)
{
	if (skb->ip_summed == CHECKSUM_COMPLETE)
		skb->csum = csum_sub(skb->csum, csum_partial(start, len, 0));
}

unsigned char *skb_pull_rcsum(struct sk_buff *skb, unsigned int len);

/**
 *	pskb_trim_rcsum - trim received skb and update checksum
 *	@skb: buffer to trim
 *	@len: new length
 *
 *	This is exactly the same as pskb_trim except that it ensures the
 *	checksum of received packets are still valid after the operation.
 */

static inline int pskb_trim_rcsum(struct sk_buff *skb, unsigned int len)
{
	if (likely(len >= skb->len))
		return 0;
	if (skb->ip_summed == CHECKSUM_COMPLETE)
		skb->ip_summed = CHECKSUM_NONE;
	return __pskb_trim(skb, len);
}

#define skb_queue_walk(queue, skb) \
		for (skb = (queue)->next;					\
		     skb != (struct sk_buff *)(queue);				\
		     skb = skb->next)

#define skb_queue_walk_safe(queue, skb, tmp)					\
		for (skb = (queue)->next, tmp = skb->next;			\
		     skb != (struct sk_buff *)(queue);				\
		     skb = tmp, tmp = skb->next)

#define skb_queue_walk_from(queue, skb)						\
		for (; skb != (struct sk_buff *)(queue);			\
		     skb = skb->next)

#define skb_queue_walk_from_safe(queue, skb, tmp)				\
		for (tmp = skb->next;						\
		     skb != (struct sk_buff *)(queue);				\
		     skb = tmp, tmp = skb->next)

#define skb_queue_reverse_walk(queue, skb) \
		for (skb = (queue)->prev;					\
		     skb != (struct sk_buff *)(queue);				\
		     skb = skb->prev)

#define skb_queue_reverse_walk_safe(queue, skb, tmp)				\
		for (skb = (queue)->prev, tmp = skb->prev;			\
		     skb != (struct sk_buff *)(queue);				\
		     skb = tmp, tmp = skb->prev)

#define skb_queue_reverse_walk_from_safe(queue, skb, tmp)			\
		for (tmp = skb->prev;						\
		     skb != (struct sk_buff *)(queue);				\
		     skb = tmp, tmp = skb->prev)

static inline bool skb_has_frag_list(const struct sk_buff *skb)
{
	return skb_shinfo(skb)->frag_list != NULL;
}

static inline void skb_frag_list_init(struct sk_buff *skb)
{
	skb_shinfo(skb)->frag_list = NULL;
}

static inline void skb_frag_add_head(struct sk_buff *skb, struct sk_buff *frag)
{
	frag->next = skb_shinfo(skb)->frag_list;
	skb_shinfo(skb)->frag_list = frag;
}

#define skb_walk_frags(skb, iter)	\
	for (iter = skb_shinfo(skb)->frag_list; iter; iter = iter->next)

struct sk_buff *__skb_recv_datagram(struct sock *sk, unsigned flags,
				    int *peeked, int *off, int *err);
struct sk_buff *skb_recv_datagram(struct sock *sk, unsigned flags, int noblock,
				  int *err);
unsigned int datagram_poll(struct file *file, struct socket *sock,
			   struct poll_table_struct *wait);
int skb_copy_datagram_iovec(const struct sk_buff *from, int offset,
			    struct iovec *to, int size);
int skb_copy_and_csum_datagram_iovec(struct sk_buff *skb, int hlen,
				     struct iovec *iov);
int skb_copy_datagram_from_iovec(struct sk_buff *skb, int offset,
				 const struct iovec *from, int from_offset,
				 int len);
int zerocopy_sg_from_iovec(struct sk_buff *skb, const struct iovec *frm,
			   int offset, size_t count);
int skb_copy_datagram_const_iovec(const struct sk_buff *from, int offset,
				  const struct iovec *to, int to_offset,
				  int size);
void skb_free_datagram(struct sock *sk, struct sk_buff *skb);
void skb_free_datagram_locked(struct sock *sk, struct sk_buff *skb);
int skb_kill_datagram(struct sock *sk, struct sk_buff *skb, unsigned int flags);
int skb_copy_bits(const struct sk_buff *skb, int offset, void *to, int len);
int skb_store_bits(struct sk_buff *skb, int offset, const void *from, int len);
__wsum skb_copy_and_csum_bits(const struct sk_buff *skb, int offset, u8 *to,
			      int len, __wsum csum);
int skb_splice_bits(struct sk_buff *skb, unsigned int offset,
		    struct pipe_inode_info *pipe, unsigned int len,
		    unsigned int flags);
void skb_copy_and_csum_dev(const struct sk_buff *skb, u8 *to);
unsigned int skb_zerocopy_headlen(const struct sk_buff *from);
int skb_zerocopy(struct sk_buff *to, struct sk_buff *from,
		 int len, int hlen);
void skb_split(struct sk_buff *skb, struct sk_buff *skb1, const u32 len);
int skb_shift(struct sk_buff *tgt, struct sk_buff *skb, int shiftlen);
void skb_scrub_packet(struct sk_buff *skb, bool xnet);
unsigned int skb_gso_transport_seglen(const struct sk_buff *skb);
struct sk_buff *skb_segment(struct sk_buff *skb, netdev_features_t features);
struct sk_buff *skb_vlan_untag(struct sk_buff *skb);

struct skb_checksum_ops {
	__wsum (*update)(const void *mem, int len, __wsum wsum);
	__wsum (*combine)(__wsum csum, __wsum csum2, int offset, int len);
};

__wsum __skb_checksum(const struct sk_buff *skb, int offset, int len,
		      __wsum csum, const struct skb_checksum_ops *ops);
__wsum skb_checksum(const struct sk_buff *skb, int offset, int len,
		    __wsum csum);

static inline void *__skb_header_pointer(const struct sk_buff *skb, int offset,
					 int len, void *data, int hlen, void *buffer)
{
	if (hlen - offset >= len)
		return data + offset;

	if (!skb ||
	    skb_copy_bits(skb, offset, buffer, len) < 0)
		return NULL;

	return buffer;
}

static inline void *skb_header_pointer(const struct sk_buff *skb, int offset,
				       int len, void *buffer)
{
	return __skb_header_pointer(skb, offset, len, skb->data,
				    skb_headlen(skb), buffer);
}

/**
 *	skb_needs_linearize - check if we need to linearize a given skb
 *			      depending on the given device features.
 *	@skb: socket buffer to check
 *	@features: net device features
 *
 *	Returns true if either:
 *	1. skb has frag_list and the device doesn't support FRAGLIST, or
 *	2. skb is fragmented and the device does not support SG.
 */
static inline bool skb_needs_linearize(struct sk_buff *skb,
				       netdev_features_t features)
{
	return skb_is_nonlinear(skb) &&
	       ((skb_has_frag_list(skb) && !(features & NETIF_F_FRAGLIST)) ||
		(skb_shinfo(skb)->nr_frags && !(features & NETIF_F_SG)));
}

static inline void skb_copy_from_linear_data(const struct sk_buff *skb,
					     void *to,
					     const unsigned int len)
{
	memcpy(to, skb->data, len);
}

static inline void skb_copy_from_linear_data_offset(const struct sk_buff *skb,
						    const int offset, void *to,
						    const unsigned int len)
{
	memcpy(to, skb->data + offset, len);
}

static inline void skb_copy_to_linear_data(struct sk_buff *skb,
					   const void *from,
					   const unsigned int len)
{
	memcpy(skb->data, from, len);
}

static inline void skb_copy_to_linear_data_offset(struct sk_buff *skb,
						  const int offset,
						  const void *from,
						  const unsigned int len)
{
	memcpy(skb->data + offset, from, len);
}

void skb_init(void);

static inline ktime_t skb_get_ktime(const struct sk_buff *skb)
{
	return skb->tstamp;
}

/**
 *	skb_get_timestamp - get timestamp from a skb
 *	@skb: skb to get stamp from
 *	@stamp: pointer to struct timeval to store stamp in
 *
 *	Timestamps are stored in the skb as offsets to a base timestamp.
 *	This function converts the offset back to a struct timeval and stores
 *	it in stamp.
 */
static inline void skb_get_timestamp(const struct sk_buff *skb,
				     struct timeval *stamp)
{
	*stamp = ktime_to_timeval(skb->tstamp);
}

static inline void skb_get_timestampns(const struct sk_buff *skb,
				       struct timespec *stamp)
{
	*stamp = ktime_to_timespec(skb->tstamp);
}

static inline void __net_timestamp(struct sk_buff *skb)
{
	skb->tstamp = ktime_get_real();
}

static inline ktime_t net_timedelta(ktime_t t)
{
	return ktime_sub(ktime_get_real(), t);
}

static inline ktime_t net_invalid_timestamp(void)
{
	return ktime_set(0, 0);
}

struct sk_buff *skb_clone_sk(struct sk_buff *skb);

#ifdef CONFIG_NETWORK_PHY_TIMESTAMPING

void skb_clone_tx_timestamp(struct sk_buff *skb);
bool skb_defer_rx_timestamp(struct sk_buff *skb);

#else /* CONFIG_NETWORK_PHY_TIMESTAMPING */

static inline void skb_clone_tx_timestamp(struct sk_buff *skb)
{
}

static inline bool skb_defer_rx_timestamp(struct sk_buff *skb)
{
	return false;
}

#endif /* !CONFIG_NETWORK_PHY_TIMESTAMPING */

/**
 * skb_complete_tx_timestamp() - deliver cloned skb with tx timestamps
 *
 * PHY drivers may accept clones of transmitted packets for
 * timestamping via their phy_driver.txtstamp method. These drivers
 * must call this function to return the skb back to the stack, with
 * or without a timestamp.
 *
 * @skb: clone of the the original outgoing packet
 * @hwtstamps: hardware time stamps, may be NULL if not available
 *
 */
void skb_complete_tx_timestamp(struct sk_buff *skb,
			       struct skb_shared_hwtstamps *hwtstamps);

void __skb_tstamp_tx(struct sk_buff *orig_skb,
		     struct skb_shared_hwtstamps *hwtstamps,
		     struct sock *sk, int tstype);

/**
 * skb_tstamp_tx - queue clone of skb with send time stamps
 * @orig_skb:	the original outgoing packet
 * @hwtstamps:	hardware time stamps, may be NULL if not available
 *
 * If the skb has a socket associated, then this function clones the
 * skb (thus sharing the actual data and optional structures), stores
 * the optional hardware time stamping information (if non NULL) or
 * generates a software time stamp (otherwise), then queues the clone
 * to the error queue of the socket.  Errors are silently ignored.
 */
void skb_tstamp_tx(struct sk_buff *orig_skb,
		   struct skb_shared_hwtstamps *hwtstamps);

static inline void sw_tx_timestamp(struct sk_buff *skb)
{
	if (skb_shinfo(skb)->tx_flags & SKBTX_SW_TSTAMP &&
	    !(skb_shinfo(skb)->tx_flags & SKBTX_IN_PROGRESS))
		skb_tstamp_tx(skb, NULL);
}

/**
 * skb_tx_timestamp() - Driver hook for transmit timestamping
 *
 * Ethernet MAC Drivers should call this function in their hard_xmit()
 * function immediately before giving the sk_buff to the MAC hardware.
 *
 * Specifically, one should make absolutely sure that this function is
 * called before TX completion of this packet can trigger.  Otherwise
 * the packet could potentially already be freed.
 *
 * @skb: A socket buffer.
 */
static inline void skb_tx_timestamp(struct sk_buff *skb)
{
	skb_clone_tx_timestamp(skb);
	sw_tx_timestamp(skb);
}

/**
 * skb_complete_wifi_ack - deliver skb with wifi status
 *
 * @skb: the original outgoing packet
 * @acked: ack status
 *
 */
void skb_complete_wifi_ack(struct sk_buff *skb, bool acked);

__sum16 __skb_checksum_complete_head(struct sk_buff *skb, int len);
__sum16 __skb_checksum_complete(struct sk_buff *skb);

static inline int skb_csum_unnecessary(const struct sk_buff *skb)
{
	return ((skb->ip_summed & CHECKSUM_UNNECESSARY) || skb->csum_valid);
}

/**
 *	skb_checksum_complete - Calculate checksum of an entire packet
 *	@skb: packet to process
 *
 *	This function calculates the checksum over the entire packet plus
 *	the value of skb->csum.  The latter can be used to supply the
 *	checksum of a pseudo header as used by TCP/UDP.  It returns the
 *	checksum.
 *
 *	For protocols that contain complete checksums such as ICMP/TCP/UDP,
 *	this function can be used to verify that checksum on received
 *	packets.  In that case the function should return zero if the
 *	checksum is correct.  In particular, this function will return zero
 *	if skb->ip_summed is CHECKSUM_UNNECESSARY which indicates that the
 *	hardware has already verified the correctness of the checksum.
 */
static inline __sum16 skb_checksum_complete(struct sk_buff *skb)
{
	return skb_csum_unnecessary(skb) ?
	       0 : __skb_checksum_complete(skb);
}

static inline void __skb_decr_checksum_unnecessary(struct sk_buff *skb)
{
	if (skb->ip_summed == CHECKSUM_UNNECESSARY) {
		if (skb->csum_level == 0)
			skb->ip_summed = CHECKSUM_NONE;
		else
			skb->csum_level--;
	}
}

static inline void __skb_incr_checksum_unnecessary(struct sk_buff *skb)
{
	if (skb->ip_summed == CHECKSUM_UNNECESSARY) {
		if (skb->csum_level < SKB_MAX_CSUM_LEVEL)
			skb->csum_level++;
	} else if (skb->ip_summed == CHECKSUM_NONE) {
		skb->ip_summed = CHECKSUM_UNNECESSARY;
		skb->csum_level = 0;
	}
}

static inline void __skb_mark_checksum_bad(struct sk_buff *skb)
{
	/* Mark current checksum as bad (typically called from GRO
	 * path). In the case that ip_summed is CHECKSUM_NONE
	 * this must be the first checksum encountered in the packet.
	 * When ip_summed is CHECKSUM_UNNECESSARY, this is the first
	 * checksum after the last one validated. For UDP, a zero
	 * checksum can not be marked as bad.
	 */

	if (skb->ip_summed == CHECKSUM_NONE ||
	    skb->ip_summed == CHECKSUM_UNNECESSARY)
		skb->csum_bad = 1;
}

/* Check if we need to perform checksum complete validation.
 *
 * Returns true if checksum complete is needed, false otherwise
 * (either checksum is unnecessary or zero checksum is allowed).
 */
static inline bool __skb_checksum_validate_needed(struct sk_buff *skb,
						  bool zero_okay,
						  __sum16 check)
{
	if (skb_csum_unnecessary(skb) || (zero_okay && !check)) {
		skb->csum_valid = 1;
		__skb_decr_checksum_unnecessary(skb);
		return false;
	}

	return true;
}

/* For small packets <= CHECKSUM_BREAK peform checksum complete directly
 * in checksum_init.
 */
#define CHECKSUM_BREAK 76

/* Validate (init) checksum based on checksum complete.
 *
 * Return values:
 *   0: checksum is validated or try to in skb_checksum_complete. In the latter
 *	case the ip_summed will not be CHECKSUM_UNNECESSARY and the pseudo
 *	checksum is stored in skb->csum for use in __skb_checksum_complete
 *   non-zero: value of invalid checksum
 *
 */
static inline __sum16 __skb_checksum_validate_complete(struct sk_buff *skb,
						       bool complete,
						       __wsum psum)
{
	if (skb->ip_summed == CHECKSUM_COMPLETE) {
		if (!csum_fold(csum_add(psum, skb->csum))) {
			skb->csum_valid = 1;
			return 0;
		}
	} else if (skb->csum_bad) {
		/* ip_summed == CHECKSUM_NONE in this case */
		return 1;
	}

	skb->csum = psum;

	if (complete || skb->len <= CHECKSUM_BREAK) {
		__sum16 csum;

		csum = __skb_checksum_complete(skb);
		skb->csum_valid = !csum;
		return csum;
	}

	return 0;
}

static inline __wsum null_compute_pseudo(struct sk_buff *skb, int proto)
{
	return 0;
}

/* Perform checksum validate (init). Note that this is a macro since we only
 * want to calculate the pseudo header which is an input function if necessary.
 * First we try to validate without any computation (checksum unnecessary) and
 * then calculate based on checksum complete calling the function to compute
 * pseudo header.
 *
 * Return values:
 *   0: checksum is validated or try to in skb_checksum_complete
 *   non-zero: value of invalid checksum
 */
#define __skb_checksum_validate(skb, proto, complete,			\
				zero_okay, check, compute_pseudo)	\
({									\
	__sum16 __ret = 0;						\
	skb->csum_valid = 0;						\
	if (__skb_checksum_validate_needed(skb, zero_okay, check))	\
		__ret = __skb_checksum_validate_complete(skb,		\
				complete, compute_pseudo(skb, proto));	\
	__ret;								\
})

#define skb_checksum_init(skb, proto, compute_pseudo)			\
	__skb_checksum_validate(skb, proto, false, false, 0, compute_pseudo)

#define skb_checksum_init_zero_check(skb, proto, check, compute_pseudo)	\
	__skb_checksum_validate(skb, proto, false, true, check, compute_pseudo)

#define skb_checksum_validate(skb, proto, compute_pseudo)		\
	__skb_checksum_validate(skb, proto, true, false, 0, compute_pseudo)

#define skb_checksum_validate_zero_check(skb, proto, check,		\
					 compute_pseudo)		\
	__skb_checksum_validate_(skb, proto, true, true, check, compute_pseudo)

#define skb_checksum_simple_validate(skb)				\
	__skb_checksum_validate(skb, 0, true, false, 0, null_compute_pseudo)

static inline bool __skb_checksum_convert_check(struct sk_buff *skb)
{
	return (skb->ip_summed == CHECKSUM_NONE &&
		skb->csum_valid && !skb->csum_bad);
}

static inline void __skb_checksum_convert(struct sk_buff *skb,
					  __sum16 check, __wsum pseudo)
{
	skb->csum = ~pseudo;
	skb->ip_summed = CHECKSUM_COMPLETE;
}

#define skb_checksum_try_convert(skb, proto, check, compute_pseudo)	\
do {									\
	if (__skb_checksum_convert_check(skb))				\
		__skb_checksum_convert(skb, check,			\
				       compute_pseudo(skb, proto));	\
} while (0)

#if defined(CONFIG_NF_CONNTRACK) || defined(CONFIG_NF_CONNTRACK_MODULE)
void nf_conntrack_destroy(struct nf_conntrack *nfct);
static inline void nf_conntrack_put(struct nf_conntrack *nfct)
{
	if (nfct && atomic_dec_and_test(&nfct->use))
		nf_conntrack_destroy(nfct);
}
static inline void nf_conntrack_get(struct nf_conntrack *nfct)
{
	if (nfct)
		atomic_inc(&nfct->use);
}
#endif
#if IS_ENABLED(CONFIG_BRIDGE_NETFILTER)
static inline void nf_bridge_put(struct nf_bridge_info *nf_bridge)
{
	if (nf_bridge && atomic_dec_and_test(&nf_bridge->use))
		kfree(nf_bridge);
}
static inline void nf_bridge_get(struct nf_bridge_info *nf_bridge)
{
	if (nf_bridge)
		atomic_inc(&nf_bridge->use);
}
#endif /* CONFIG_BRIDGE_NETFILTER */
static inline void nf_reset(struct sk_buff *skb)
{
#if defined(CONFIG_NF_CONNTRACK) || defined(CONFIG_NF_CONNTRACK_MODULE)
	nf_conntrack_put(skb->nfct);
	skb->nfct = NULL;
#endif
#if IS_ENABLED(CONFIG_BRIDGE_NETFILTER)
	nf_bridge_put(skb->nf_bridge);
	skb->nf_bridge = NULL;
#endif
}

static inline void nf_reset_trace(struct sk_buff *skb)
{
#if IS_ENABLED(CONFIG_NETFILTER_XT_TARGET_TRACE) || defined(CONFIG_NF_TABLES)
	skb->nf_trace = 0;
#endif
}

/* Note: This doesn't put any conntrack and bridge info in dst. */
static inline void __nf_copy(struct sk_buff *dst, const struct sk_buff *src,
			     bool copy)
{
#if defined(CONFIG_NF_CONNTRACK) || defined(CONFIG_NF_CONNTRACK_MODULE)
	dst->nfct = src->nfct;
	nf_conntrack_get(src->nfct);
	if (copy)
		dst->nfctinfo = src->nfctinfo;
#endif
#if IS_ENABLED(CONFIG_BRIDGE_NETFILTER)
	dst->nf_bridge  = src->nf_bridge;
	nf_bridge_get(src->nf_bridge);
#endif
#if IS_ENABLED(CONFIG_NETFILTER_XT_TARGET_TRACE) || defined(CONFIG_NF_TABLES)
	if (copy)
		dst->nf_trace = src->nf_trace;
#endif
}

static inline void nf_copy(struct sk_buff *dst, const struct sk_buff *src)
{
#if defined(CONFIG_NF_CONNTRACK) || defined(CONFIG_NF_CONNTRACK_MODULE)
	nf_conntrack_put(dst->nfct);
#endif
#if IS_ENABLED(CONFIG_BRIDGE_NETFILTER)
	nf_bridge_put(dst->nf_bridge);
#endif
	__nf_copy(dst, src, true);
}

#ifdef CONFIG_NETWORK_SECMARK
static inline void skb_copy_secmark(struct sk_buff *to, const struct sk_buff *from)
{
	to->secmark = from->secmark;
}

static inline void skb_init_secmark(struct sk_buff *skb)
{
	skb->secmark = 0;
}
#else
static inline void skb_copy_secmark(struct sk_buff *to, const struct sk_buff *from)
{ }

static inline void skb_init_secmark(struct sk_buff *skb)
{ }
#endif

static inline bool skb_irq_freeable(const struct sk_buff *skb)
{
	return !skb->destructor &&
#if IS_ENABLED(CONFIG_XFRM)
		!skb->sp &&
#endif
#if IS_ENABLED(CONFIG_NF_CONNTRACK)
		!skb->nfct &&
#endif
		!skb->_skb_refdst &&
		!skb_has_frag_list(skb);
}

static inline void skb_set_queue_mapping(struct sk_buff *skb, u16 queue_mapping)
{
	skb->queue_mapping = queue_mapping;
}

static inline u16 skb_get_queue_mapping(const struct sk_buff *skb)
{
	return skb->queue_mapping;
}

static inline void skb_copy_queue_mapping(struct sk_buff *to, const struct sk_buff *from)
{
	to->queue_mapping = from->queue_mapping;
}

static inline void skb_record_rx_queue(struct sk_buff *skb, u16 rx_queue)
{
	skb->queue_mapping = rx_queue + 1;
}

static inline u16 skb_get_rx_queue(const struct sk_buff *skb)
{
	return skb->queue_mapping - 1;
}

static inline bool skb_rx_queue_recorded(const struct sk_buff *skb)
{
	return skb->queue_mapping != 0;
}

u16 __skb_tx_hash(const struct net_device *dev, struct sk_buff *skb,
		  unsigned int num_tx_queues);

static inline struct sec_path *skb_sec_path(struct sk_buff *skb)
{
#ifdef CONFIG_XFRM
	return skb->sp;
#else
	return NULL;
#endif
}

/* Keeps track of mac header offset relative to skb->head.
 * It is useful for TSO of Tunneling protocol. e.g. GRE.
 * For non-tunnel skb it points to skb_mac_header() and for
 * tunnel skb it points to outer mac header.
 * Keeps track of level of encapsulation of network headers.
 */
struct skb_gso_cb {
	int	mac_offset;
	int	encap_level;
	__u16	csum_start;
};
#define SKB_GSO_CB(skb) ((struct skb_gso_cb *)(skb)->cb)

static inline int skb_tnl_header_len(const struct sk_buff *inner_skb)
{
	return (skb_mac_header(inner_skb) - inner_skb->head) -
		SKB_GSO_CB(inner_skb)->mac_offset;
}

static inline int gso_pskb_expand_head(struct sk_buff *skb, int extra)
{
	int new_headroom, headroom;
	int ret;

	headroom = skb_headroom(skb);
	ret = pskb_expand_head(skb, extra, 0, GFP_ATOMIC);
	if (ret)
		return ret;

	new_headroom = skb_headroom(skb);
	SKB_GSO_CB(skb)->mac_offset += (new_headroom - headroom);
	return 0;
}

/* Compute the checksum for a gso segment. First compute the checksum value
 * from the start of transport header to SKB_GSO_CB(skb)->csum_start, and
 * then add in skb->csum (checksum from csum_start to end of packet).
 * skb->csum and csum_start are then updated to reflect the checksum of the
 * resultant packet starting from the transport header-- the resultant checksum
 * is in the res argument (i.e. normally zero or ~ of checksum of a pseudo
 * header.
 */
static inline __sum16 gso_make_checksum(struct sk_buff *skb, __wsum res)
{
	int plen = SKB_GSO_CB(skb)->csum_start - skb_headroom(skb) -
	    skb_transport_offset(skb);
	__u16 csum;

	csum = csum_fold(csum_partial(skb_transport_header(skb),
				      plen, skb->csum));
	skb->csum = res;
	SKB_GSO_CB(skb)->csum_start -= plen;

	return csum;
}

static inline bool skb_is_gso(const struct sk_buff *skb)
{
	return skb_shinfo(skb)->gso_size;
}

/* Note: Should be called only if skb_is_gso(skb) is true */
static inline bool skb_is_gso_v6(const struct sk_buff *skb)
{
	return skb_shinfo(skb)->gso_type & SKB_GSO_TCPV6;
}

void __skb_warn_lro_forwarding(const struct sk_buff *skb);

static inline bool skb_warn_if_lro(const struct sk_buff *skb)
{
	/* LRO sets gso_size but not gso_type, whereas if GSO is really
	 * wanted then gso_type will be set. */
	const struct skb_shared_info *shinfo = skb_shinfo(skb);

	if (skb_is_nonlinear(skb) && shinfo->gso_size != 0 &&
	    unlikely(shinfo->gso_type == 0)) {
		__skb_warn_lro_forwarding(skb);
		return true;
	}
	return false;
}

static inline void skb_forward_csum(struct sk_buff *skb)
{
	/* Unfortunately we don't support this one.  Any brave souls? */
	if (skb->ip_summed == CHECKSUM_COMPLETE)
		skb->ip_summed = CHECKSUM_NONE;
}

/**
 * skb_checksum_none_assert - make sure skb ip_summed is CHECKSUM_NONE
 * @skb: skb to check
 *
 * fresh skbs have their ip_summed set to CHECKSUM_NONE.
 * Instead of forcing ip_summed to CHECKSUM_NONE, we can
 * use this helper, to document places where we make this assertion.
 */
static inline void skb_checksum_none_assert(const struct sk_buff *skb)
{
#ifdef DEBUG
	BUG_ON(skb->ip_summed != CHECKSUM_NONE);
#endif
}

bool skb_partial_csum_set(struct sk_buff *skb, u16 start, u16 off);

int skb_checksum_setup(struct sk_buff *skb, bool recalculate);

u32 skb_get_poff(const struct sk_buff *skb);
u32 __skb_get_poff(const struct sk_buff *skb, void *data,
		   const struct flow_keys *keys, int hlen);

/**
 * skb_head_is_locked - Determine if the skb->head is locked down
 * @skb: skb to check
 *
 * The head on skbs build around a head frag can be removed if they are
 * not cloned.  This function returns true if the skb head is locked down
 * due to either being allocated via kmalloc, or by being a clone with
 * multiple references to the head.
 */
static inline bool skb_head_is_locked(const struct sk_buff *skb)
{
	return !skb->head_frag || skb_cloned(skb);
}

/**
 * skb_gso_network_seglen - Return length of individual segments of a gso packet
 *
 * @skb: GSO skb
 *
 * skb_gso_network_seglen is used to determine the real size of the
 * individual segments, including Layer3 (IP, IPv6) and L4 headers (TCP/UDP).
 *
 * The MAC/L2 header is not accounted for.
 */
static inline unsigned int skb_gso_network_seglen(const struct sk_buff *skb)
{
	unsigned int hdr_len = skb_transport_header(skb) -
			       skb_network_header(skb);
	return hdr_len + skb_gso_transport_seglen(skb);
}
#endif	/* __KERNEL__ */
#endif	/* _LINUX_SKBUFF_H */<|MERGE_RESOLUTION|>--- conflicted
+++ resolved
@@ -534,7 +534,7 @@
 #if defined(CONFIG_NF_CONNTRACK) || defined(CONFIG_NF_CONNTRACK_MODULE)
 	struct nf_conntrack	*nfct;
 #endif
-#ifdef CONFIG_BRIDGE_NETFILTER
+#if IS_ENABLED(CONFIG_BRIDGE_NETFILTER)
 	struct nf_bridge_info	*nf_bridge;
 #endif
 	unsigned int		len,
@@ -555,18 +555,6 @@
 				xmit_more:1;
 	/* one bit hole */
 	kmemcheck_bitfield_end(flags1);
-
-<<<<<<< HEAD
-=======
-	void			(*destructor)(struct sk_buff *skb);
-#if defined(CONFIG_NF_CONNTRACK) || defined(CONFIG_NF_CONNTRACK_MODULE)
-	struct nf_conntrack	*nfct;
-#endif
-#if IS_ENABLED(CONFIG_BRIDGE_NETFILTER)
-	struct nf_bridge_info	*nf_bridge;
-#endif
->>>>>>> db29a950
-
 
 	/* fields enclosed in headers_start/headers_end are copied
 	 * using a single memcpy() in __copy_skb_header()
