--- conflicted
+++ resolved
@@ -597,12 +597,6 @@
 
 static void mark_reg_unknown(struct bpf_reg_state *regs, u32 regno)
 {
-<<<<<<< HEAD
-	regs[regno].min_value = BPF_REGISTER_MIN_RANGE;
-	regs[regno].max_value = BPF_REGISTER_MAX_RANGE;
-	regs[regno].value_from_signed = false;
-	regs[regno].min_align = 0;
-=======
 	if (WARN_ON(regno >= MAX_BPF_REG)) {
 		verbose("mark_reg_unknown(regs, %u)\n", regno);
 		/* Something bad happened, let's kill all regs */
@@ -611,7 +605,6 @@
 		return;
 	}
 	__mark_reg_unknown(regs + regno);
->>>>>>> bb176f67
 }
 
 static void __mark_reg_not_init(struct bpf_reg_state *reg)
@@ -917,9 +910,6 @@
 	return 0;
 }
 
-<<<<<<< HEAD
-/* check access to 'struct bpf_context' fields */
-=======
 static int check_packet_access(struct bpf_verifier_env *env, u32 regno, int off,
 			       int size)
 {
@@ -949,7 +939,6 @@
 }
 
 /* check access to 'struct bpf_context' fields.  Supports fixed offsets only */
->>>>>>> bb176f67
 static int check_ctx_access(struct bpf_verifier_env *env, int insn_idx, int off, int size,
 			    enum bpf_access_type t, enum bpf_reg_type *reg_type)
 {
@@ -989,22 +978,7 @@
 	if (allow_ptr_leaks)
 		return false;
 
-<<<<<<< HEAD
-	switch (reg->type) {
-	case UNKNOWN_VALUE:
-	case CONST_IMM:
-		return false;
-	default:
-		return true;
-	}
-=======
 	return reg->type != SCALAR_VALUE;
-}
-
-static bool is_pointer_value(struct bpf_verifier_env *env, int regno)
-{
-	return __is_pointer_value(env->allow_ptr_leaks, &env->cur_state.regs[regno]);
->>>>>>> bb176f67
 }
 
 static bool is_pointer_value(struct bpf_verifier_env *env, int regno)
@@ -1139,8 +1113,6 @@
 			verbose("R%d leaks addr into ctx\n", value_regno);
 			return -EACCES;
 		}
-<<<<<<< HEAD
-=======
 		/* ctx accesses must be at a fixed offset, so that we can
 		 * determine what type of data were returned.
 		 */
@@ -1157,7 +1129,6 @@
 				tn_buf, off, size);
 			return -EACCES;
 		}
->>>>>>> bb176f67
 		err = check_ctx_access(env, insn_idx, off, size, t, &reg_type);
 		if (!err && t == BPF_READ && value_regno >= 0) {
 			/* ctx access returns either a scalar, or a
@@ -1648,12 +1619,7 @@
 		if (reg->type != PTR_TO_PACKET &&
 		    reg->type != PTR_TO_PACKET_END)
 			continue;
-<<<<<<< HEAD
-		__mark_reg_unknown_value(state->spilled_regs,
-					 i / BPF_REG_SIZE);
-=======
 		__mark_reg_unknown(reg);
->>>>>>> bb176f67
 	}
 }
 
@@ -1987,126 +1953,6 @@
 		 * (However, in principle we could allow some cases, e.g.
 		 * ptr &= ~3 which would reduce min_value by 3.)
 		 */
-<<<<<<< HEAD
-		dst_reg->imm = 0;
-	}
-	return 0;
-}
-
-static int evaluate_reg_imm_alu_unknown(struct bpf_verifier_env *env,
-					struct bpf_insn *insn)
-{
-	struct bpf_reg_state *regs = env->cur_state.regs;
-	struct bpf_reg_state *dst_reg = &regs[insn->dst_reg];
-	struct bpf_reg_state *src_reg = &regs[insn->src_reg];
-	u8 opcode = BPF_OP(insn->code);
-	s64 imm_log2 = __ilog2_u64((long long)dst_reg->imm);
-
-	/* BPF_X code with src_reg->type UNKNOWN_VALUE here. */
-	if (src_reg->imm > 0 && dst_reg->imm) {
-		switch (opcode) {
-		case BPF_ADD:
-			/* dreg += sreg
-			 * where both have zero upper bits. Adding them
-			 * can only result making one more bit non-zero
-			 * in the larger value.
-			 * Ex. 0xffff (imm=48) + 1 (imm=63) = 0x10000 (imm=47)
-			 *     0xffff (imm=48) + 0xffff = 0x1fffe (imm=47)
-			 */
-			dst_reg->imm = min(src_reg->imm, 63 - imm_log2);
-			dst_reg->imm--;
-			break;
-		case BPF_AND:
-			/* dreg &= sreg
-			 * AND can not extend zero bits only shrink
-			 * Ex.  0x00..00ffffff
-			 *    & 0x0f..ffffffff
-			 *     ----------------
-			 *      0x00..00ffffff
-			 */
-			dst_reg->imm = max(src_reg->imm, 63 - imm_log2);
-			break;
-		case BPF_OR:
-			/* dreg |= sreg
-			 * OR can only extend zero bits
-			 * Ex.  0x00..00ffffff
-			 *    | 0x0f..ffffffff
-			 *     ----------------
-			 *      0x0f..00ffffff
-			 */
-			dst_reg->imm = min(src_reg->imm, 63 - imm_log2);
-			break;
-		case BPF_SUB:
-		case BPF_MUL:
-		case BPF_RSH:
-		case BPF_LSH:
-			/* These may be flushed out later */
-		default:
-			mark_reg_unknown_value(regs, insn->dst_reg);
-		}
-	} else {
-		mark_reg_unknown_value(regs, insn->dst_reg);
-	}
-
-	dst_reg->type = UNKNOWN_VALUE;
-	return 0;
-}
-
-static int evaluate_reg_imm_alu(struct bpf_verifier_env *env,
-				struct bpf_insn *insn)
-{
-	struct bpf_reg_state *regs = env->cur_state.regs;
-	struct bpf_reg_state *dst_reg = &regs[insn->dst_reg];
-	struct bpf_reg_state *src_reg = &regs[insn->src_reg];
-	u8 opcode = BPF_OP(insn->code);
-	u64 dst_imm = dst_reg->imm;
-
-	if (BPF_SRC(insn->code) == BPF_X && src_reg->type == UNKNOWN_VALUE)
-		return evaluate_reg_imm_alu_unknown(env, insn);
-
-	/* dst_reg->type == CONST_IMM here. Simulate execution of insns
-	 * containing ALU ops. Don't care about overflow or negative
-	 * values, just add/sub/... them; registers are in u64.
-	 */
-	if (opcode == BPF_ADD && BPF_SRC(insn->code) == BPF_K) {
-		dst_imm += insn->imm;
-	} else if (opcode == BPF_ADD && BPF_SRC(insn->code) == BPF_X &&
-		   src_reg->type == CONST_IMM) {
-		dst_imm += src_reg->imm;
-	} else if (opcode == BPF_SUB && BPF_SRC(insn->code) == BPF_K) {
-		dst_imm -= insn->imm;
-	} else if (opcode == BPF_SUB && BPF_SRC(insn->code) == BPF_X &&
-		   src_reg->type == CONST_IMM) {
-		dst_imm -= src_reg->imm;
-	} else if (opcode == BPF_MUL && BPF_SRC(insn->code) == BPF_K) {
-		dst_imm *= insn->imm;
-	} else if (opcode == BPF_MUL && BPF_SRC(insn->code) == BPF_X &&
-		   src_reg->type == CONST_IMM) {
-		dst_imm *= src_reg->imm;
-	} else if (opcode == BPF_OR && BPF_SRC(insn->code) == BPF_K) {
-		dst_imm |= insn->imm;
-	} else if (opcode == BPF_OR && BPF_SRC(insn->code) == BPF_X &&
-		   src_reg->type == CONST_IMM) {
-		dst_imm |= src_reg->imm;
-	} else if (opcode == BPF_AND && BPF_SRC(insn->code) == BPF_K) {
-		dst_imm &= insn->imm;
-	} else if (opcode == BPF_AND && BPF_SRC(insn->code) == BPF_X &&
-		   src_reg->type == CONST_IMM) {
-		dst_imm &= src_reg->imm;
-	} else if (opcode == BPF_RSH && BPF_SRC(insn->code) == BPF_K) {
-		dst_imm >>= insn->imm;
-	} else if (opcode == BPF_RSH && BPF_SRC(insn->code) == BPF_X &&
-		   src_reg->type == CONST_IMM) {
-		dst_imm >>= src_reg->imm;
-	} else if (opcode == BPF_LSH && BPF_SRC(insn->code) == BPF_K) {
-		dst_imm <<= insn->imm;
-	} else if (opcode == BPF_LSH && BPF_SRC(insn->code) == BPF_X &&
-		   src_reg->type == CONST_IMM) {
-		dst_imm <<= src_reg->imm;
-	} else {
-		mark_reg_unknown_value(regs, insn->dst_reg);
-		goto out;
-=======
 		if (!env->allow_ptr_leaks)
 			verbose("R%d bitwise operator %s on pointer prohibited\n",
 				dst, bpf_alu_string[opcode >> 4]);
@@ -2117,7 +1963,6 @@
 			verbose("R%d pointer arithmetic with %s operator prohibited\n",
 				dst, bpf_alu_string[opcode >> 4]);
 		return -EACCES;
->>>>>>> bb176f67
 	}
 
 	__update_reg_bounds(dst_reg);
@@ -2133,72 +1978,6 @@
 {
 	struct bpf_reg_state *regs = env->cur_state.regs;
 	u8 opcode = BPF_OP(insn->code);
-<<<<<<< HEAD
-	u32 dst_align, src_align;
-
-	dst_reg = &regs[insn->dst_reg];
-	src_align = 0;
-	if (BPF_SRC(insn->code) == BPF_X) {
-		check_reg_overflow(&regs[insn->src_reg]);
-		min_val = regs[insn->src_reg].min_value;
-		max_val = regs[insn->src_reg].max_value;
-
-		/* If the source register is a random pointer then the
-		 * min_value/max_value values represent the range of the known
-		 * accesses into that value, not the actual min/max value of the
-		 * register itself.  In this case we have to reset the reg range
-		 * values so we know it is not safe to look at.
-		 */
-		if (regs[insn->src_reg].type != CONST_IMM &&
-		    regs[insn->src_reg].type != UNKNOWN_VALUE) {
-			min_val = BPF_REGISTER_MIN_RANGE;
-			max_val = BPF_REGISTER_MAX_RANGE;
-			src_align = 0;
-		} else {
-			src_align = regs[insn->src_reg].min_align;
-		}
-	} else if (insn->imm < BPF_REGISTER_MAX_RANGE &&
-		   (s64)insn->imm > BPF_REGISTER_MIN_RANGE) {
-		min_val = max_val = insn->imm;
-		src_align = calc_align(insn->imm);
-	}
-
-	dst_align = dst_reg->min_align;
-
-	/* We don't know anything about what was done to this register, mark it
-	 * as unknown. Also, if both derived bounds came from signed/unsigned
-	 * mixed compares and one side is unbounded, we cannot really do anything
-	 * with them as boundaries cannot be trusted. Thus, arithmetic of two
-	 * regs of such kind will get invalidated bounds on the dst side.
-	 */
-	if ((min_val == BPF_REGISTER_MIN_RANGE &&
-	     max_val == BPF_REGISTER_MAX_RANGE) ||
-	    (BPF_SRC(insn->code) == BPF_X &&
-	     ((min_val != BPF_REGISTER_MIN_RANGE &&
-	       max_val == BPF_REGISTER_MAX_RANGE) ||
-	      (min_val == BPF_REGISTER_MIN_RANGE &&
-	       max_val != BPF_REGISTER_MAX_RANGE) ||
-	      (dst_reg->min_value != BPF_REGISTER_MIN_RANGE &&
-	       dst_reg->max_value == BPF_REGISTER_MAX_RANGE) ||
-	      (dst_reg->min_value == BPF_REGISTER_MIN_RANGE &&
-	       dst_reg->max_value != BPF_REGISTER_MAX_RANGE)) &&
-	     regs[insn->dst_reg].value_from_signed !=
-	     regs[insn->src_reg].value_from_signed)) {
-		reset_reg_range_values(regs, insn->dst_reg);
-		return;
-	}
-
-	/* If one of our values was at the end of our ranges then we can't just
-	 * do our normal operations to the register, we need to set the values
-	 * to the min/max since they are undefined.
-	 */
-	if (opcode != BPF_SUB) {
-		if (min_val == BPF_REGISTER_MIN_RANGE)
-			dst_reg->min_value = BPF_REGISTER_MIN_RANGE;
-		if (max_val == BPF_REGISTER_MAX_RANGE)
-			dst_reg->max_value = BPF_REGISTER_MAX_RANGE;
-	}
-=======
 	bool src_known, dst_known;
 	s64 smin_val, smax_val;
 	u64 umin_val, umax_val;
@@ -2214,7 +1993,6 @@
 	umax_val = src_reg.umax_value;
 	src_known = tnum_is_const(src_reg.var_off);
 	dst_known = tnum_is_const(dst_reg->var_off);
->>>>>>> bb176f67
 
 	switch (opcode) {
 	case BPF_ADD:
@@ -2237,20 +2015,6 @@
 		dst_reg->var_off = tnum_add(dst_reg->var_off, src_reg.var_off);
 		break;
 	case BPF_SUB:
-<<<<<<< HEAD
-		/* If one of our values was at the end of our ranges, then the
-		 * _opposite_ value in the dst_reg goes to the end of our range.
-		 */
-		if (min_val == BPF_REGISTER_MIN_RANGE)
-			dst_reg->max_value = BPF_REGISTER_MAX_RANGE;
-		if (max_val == BPF_REGISTER_MAX_RANGE)
-			dst_reg->min_value = BPF_REGISTER_MIN_RANGE;
-		if (dst_reg->min_value != BPF_REGISTER_MIN_RANGE)
-			dst_reg->min_value -= max_val;
-		if (dst_reg->max_value != BPF_REGISTER_MAX_RANGE)
-			dst_reg->max_value -= min_val;
-		dst_reg->min_align = min(src_align, dst_align);
-=======
 		if (signed_sub_overflows(dst_reg->smin_value, smax_val) ||
 		    signed_sub_overflows(dst_reg->smax_value, smin_val)) {
 			/* Overflow possible, we know nothing */
@@ -2270,7 +2034,6 @@
 			dst_reg->umax_value -= umin_val;
 		}
 		dst_reg->var_off = tnum_sub(dst_reg->var_off, src_reg.var_off);
->>>>>>> bb176f67
 		break;
 	case BPF_MUL:
 		dst_reg->var_off = tnum_mul(dst_reg->var_off, src_reg.var_off);
@@ -2608,18 +2371,8 @@
 			/* case: R = imm
 			 * remember the value we stored into this reg
 			 */
-<<<<<<< HEAD
-			regs[insn->dst_reg].type = CONST_IMM;
-			regs[insn->dst_reg].imm = insn->imm;
-			regs[insn->dst_reg].id = 0;
-			regs[insn->dst_reg].max_value = insn->imm;
-			regs[insn->dst_reg].min_value = insn->imm;
-			regs[insn->dst_reg].min_align = calc_align(insn->imm);
-			regs[insn->dst_reg].value_from_signed = false;
-=======
 			regs[insn->dst_reg].type = SCALAR_VALUE;
 			__mark_reg_known(regs + insn->dst_reg, insn->imm);
->>>>>>> bb176f67
 		}
 
 	} else if (opcode > BPF_END) {
@@ -2770,10 +2523,6 @@
 			    struct bpf_reg_state *false_reg, u64 val,
 			    u8 opcode)
 {
-<<<<<<< HEAD
-	bool value_from_signed = true;
-	bool is_range = true;
-=======
 	/* If the dst_reg is a pointer, we can't learn anything about its
 	 * variable offset from the compare (unless src_reg were a pointer into
 	 * the same object, but we don't bother with that.
@@ -2782,68 +2531,18 @@
 	 */
 	if (__is_pointer_value(false, false_reg))
 		return;
->>>>>>> bb176f67
 
 	switch (opcode) {
 	case BPF_JEQ:
 		/* If this is false then we know nothing Jon Snow, but if it is
 		 * true then we know for sure.
 		 */
-<<<<<<< HEAD
-		true_reg->max_value = true_reg->min_value = val;
-		is_range = false;
-=======
 		__mark_reg_known(true_reg, val);
->>>>>>> bb176f67
 		break;
 	case BPF_JNE:
 		/* If this is true we know nothing Jon Snow, but if it is false
 		 * we know the value for sure;
 		 */
-<<<<<<< HEAD
-		false_reg->max_value = false_reg->min_value = val;
-		is_range = false;
-		break;
-	case BPF_JGT:
-		value_from_signed = false;
-		/* fallthrough */
-	case BPF_JSGT:
-		if (true_reg->value_from_signed != value_from_signed)
-			reset_reg_range_values(true_reg, 0);
-		if (false_reg->value_from_signed != value_from_signed)
-			reset_reg_range_values(false_reg, 0);
-		if (opcode == BPF_JGT) {
-			/* Unsigned comparison, the minimum value is 0. */
-			false_reg->min_value = 0;
-		}
-		/* If this is false then we know the maximum val is val,
-		 * otherwise we know the min val is val+1.
-		 */
-		false_reg->max_value = val;
-		false_reg->value_from_signed = value_from_signed;
-		true_reg->min_value = val + 1;
-		true_reg->value_from_signed = value_from_signed;
-		break;
-	case BPF_JGE:
-		value_from_signed = false;
-		/* fallthrough */
-	case BPF_JSGE:
-		if (true_reg->value_from_signed != value_from_signed)
-			reset_reg_range_values(true_reg, 0);
-		if (false_reg->value_from_signed != value_from_signed)
-			reset_reg_range_values(false_reg, 0);
-		if (opcode == BPF_JGE) {
-			/* Unsigned comparison, the minimum value is 0. */
-			false_reg->min_value = 0;
-		}
-		/* If this is false then we know the maximum value is val - 1,
-		 * otherwise we know the mimimum value is val.
-		 */
-		false_reg->max_value = val - 1;
-		false_reg->value_from_signed = value_from_signed;
-		true_reg->min_value = val;
-		true_reg->value_from_signed = value_from_signed;
-=======
 		__mark_reg_known(false_reg, val);
 		break;
 	case BPF_JGT:
@@ -2877,22 +2576,11 @@
 	case BPF_JSLE:
 		false_reg->smin_value = max_t(s64, false_reg->smin_value, val + 1);
 		true_reg->smax_value = min_t(s64, true_reg->smax_value, val);
->>>>>>> bb176f67
 		break;
 	default:
 		break;
 	}
 
-<<<<<<< HEAD
-	check_reg_overflow(false_reg);
-	check_reg_overflow(true_reg);
-	if (is_range) {
-		if (__is_pointer_value(false, false_reg))
-			reset_reg_range_values(false_reg, 0);
-		if (__is_pointer_value(false, true_reg))
-			reset_reg_range_values(true_reg, 0);
-	}
-=======
 	__reg_deduce_bounds(false_reg);
 	__reg_deduce_bounds(true_reg);
 	/* We might have learned some bits from the bounds. */
@@ -2904,7 +2592,6 @@
 	 */
 	__update_reg_bounds(false_reg);
 	__update_reg_bounds(true_reg);
->>>>>>> bb176f67
 }
 
 /* Same as above, but for the case that dst_reg holds a constant and src_reg is
@@ -2914,75 +2601,20 @@
 				struct bpf_reg_state *false_reg, u64 val,
 				u8 opcode)
 {
-<<<<<<< HEAD
-	bool value_from_signed = true;
-	bool is_range = true;
-=======
 	if (__is_pointer_value(false, false_reg))
 		return;
->>>>>>> bb176f67
 
 	switch (opcode) {
 	case BPF_JEQ:
 		/* If this is false then we know nothing Jon Snow, but if it is
 		 * true then we know for sure.
 		 */
-<<<<<<< HEAD
-		true_reg->max_value = true_reg->min_value = val;
-		is_range = false;
-=======
 		__mark_reg_known(true_reg, val);
->>>>>>> bb176f67
 		break;
 	case BPF_JNE:
 		/* If this is true we know nothing Jon Snow, but if it is false
 		 * we know the value for sure;
 		 */
-<<<<<<< HEAD
-		false_reg->max_value = false_reg->min_value = val;
-		is_range = false;
-		break;
-	case BPF_JGT:
-		value_from_signed = false;
-		/* fallthrough */
-	case BPF_JSGT:
-		if (true_reg->value_from_signed != value_from_signed)
-			reset_reg_range_values(true_reg, 0);
-		if (false_reg->value_from_signed != value_from_signed)
-			reset_reg_range_values(false_reg, 0);
-		if (opcode == BPF_JGT) {
-			/* Unsigned comparison, the minimum value is 0. */
-			true_reg->min_value = 0;
-		}
-		/*
-		 * If this is false, then the val is <= the register, if it is
-		 * true the register <= to the val.
-		 */
-		false_reg->min_value = val;
-		false_reg->value_from_signed = value_from_signed;
-		true_reg->max_value = val - 1;
-		true_reg->value_from_signed = value_from_signed;
-		break;
-	case BPF_JGE:
-		value_from_signed = false;
-		/* fallthrough */
-	case BPF_JSGE:
-		if (true_reg->value_from_signed != value_from_signed)
-			reset_reg_range_values(true_reg, 0);
-		if (false_reg->value_from_signed != value_from_signed)
-			reset_reg_range_values(false_reg, 0);
-		if (opcode == BPF_JGE) {
-			/* Unsigned comparison, the minimum value is 0. */
-			true_reg->min_value = 0;
-		}
-		/* If this is false then constant < register, if it is true then
-		 * the register < constant.
-		 */
-		false_reg->min_value = val + 1;
-		false_reg->value_from_signed = value_from_signed;
-		true_reg->max_value = val;
-		true_reg->value_from_signed = value_from_signed;
-=======
 		__mark_reg_known(false_reg, val);
 		break;
 	case BPF_JGT:
@@ -3016,21 +2648,11 @@
 	case BPF_JSLE:
 		true_reg->smin_value = max_t(s64, true_reg->smin_value, val);
 		false_reg->smax_value = min_t(s64, false_reg->smax_value, val - 1);
->>>>>>> bb176f67
 		break;
 	default:
 		break;
 	}
 
-<<<<<<< HEAD
-	check_reg_overflow(false_reg);
-	check_reg_overflow(true_reg);
-	if (is_range) {
-		if (__is_pointer_value(false, false_reg))
-			reset_reg_range_values(false_reg, 0);
-		if (__is_pointer_value(false, true_reg))
-			reset_reg_range_values(true_reg, 0);
-=======
 	__reg_deduce_bounds(false_reg);
 	__reg_deduce_bounds(true_reg);
 	/* We might have learned some bits from the bounds. */
@@ -3088,7 +2710,6 @@
 	case BPF_JNE:
 		__reg_combine_min_max(false_src, false_dst);
 		break;
->>>>>>> bb176f67
 	}
 }
 
@@ -3329,14 +2950,8 @@
 	if (insn->src_reg == 0) {
 		u64 imm = ((u64)(insn + 1)->imm << 32) | (u32)insn->imm;
 
-<<<<<<< HEAD
-		regs[insn->dst_reg].type = CONST_IMM;
-		regs[insn->dst_reg].imm = imm;
-		regs[insn->dst_reg].id = 0;
-=======
 		regs[insn->dst_reg].type = SCALAR_VALUE;
 		__mark_reg_known(&regs[insn->dst_reg], imm);
->>>>>>> bb176f67
 		return 0;
 	}
 
@@ -3822,19 +3437,11 @@
 			continue;
 		if (old->stack_slot_type[i] != STACK_SPILL)
 			continue;
-<<<<<<< HEAD
-		if (memcmp(&old->spilled_regs[i / BPF_REG_SIZE],
-			   &cur->spilled_regs[i / BPF_REG_SIZE],
-			   sizeof(old->spilled_regs[0])))
-			/* when explored and current stack slot types are
-			 * the same, check that stored pointers types
-=======
 		if (!regsafe(&old->spilled_regs[i / BPF_REG_SIZE],
 			     &cur->spilled_regs[i / BPF_REG_SIZE],
 			     idmap))
 			/* when explored and current stack slot are both storing
 			 * spilled registers, check that stored pointers types
->>>>>>> bb176f67
 			 * are the same as well.
 			 * Ex: explored safe path could have stored
 			 * (bpf_reg_state) {.type = PTR_TO_STACK, .off = -8}
