/*
 * Copyright (C) 2001, 2002 Sistina Software (UK) Limited.
 * Copyright (C) 2004-2008 Red Hat, Inc. All rights reserved.
 *
 * This file is released under the GPL.
 */

#include "dm.h"
#include "dm-uevent.h"

#include <linux/init.h>
#include <linux/module.h>
#include <linux/mutex.h>
#include <linux/moduleparam.h>
#include <linux/blkpg.h>
#include <linux/bio.h>
#include <linux/mempool.h>
#include <linux/slab.h>
#include <linux/idr.h>
#include <linux/hdreg.h>
#include <linux/delay.h>
#include <linux/wait.h>
#include <linux/kthread.h>
#include <linux/ktime.h>
#include <linux/elevator.h> /* for rq_end_sector() */
#include <linux/blk-mq.h>

#include <trace/events/block.h>

#define DM_MSG_PREFIX "core"

#ifdef CONFIG_PRINTK
/*
 * ratelimit state to be used in DMXXX_LIMIT().
 */
DEFINE_RATELIMIT_STATE(dm_ratelimit_state,
		       DEFAULT_RATELIMIT_INTERVAL,
		       DEFAULT_RATELIMIT_BURST);
EXPORT_SYMBOL(dm_ratelimit_state);
#endif

/*
 * Cookies are numeric values sent with CHANGE and REMOVE
 * uevents while resuming, removing or renaming the device.
 */
#define DM_COOKIE_ENV_VAR_NAME "DM_COOKIE"
#define DM_COOKIE_LENGTH 24

static const char *_name = DM_NAME;

static unsigned int major = 0;
static unsigned int _major = 0;

static DEFINE_IDR(_minor_idr);

static DEFINE_SPINLOCK(_minor_lock);

static void do_deferred_remove(struct work_struct *w);

static DECLARE_WORK(deferred_remove_work, do_deferred_remove);

static struct workqueue_struct *deferred_remove_workqueue;

/*
 * For bio-based dm.
 * One of these is allocated per bio.
 */
struct dm_io {
	struct mapped_device *md;
	int error;
	atomic_t io_count;
	struct bio *bio;
	unsigned long start_time;
	spinlock_t endio_lock;
	struct dm_stats_aux stats_aux;
};

/*
 * For request-based dm.
 * One of these is allocated per request.
 */
struct dm_rq_target_io {
	struct mapped_device *md;
	struct dm_target *ti;
	struct request *orig, *clone;
	struct kthread_work work;
	int error;
	union map_info info;
	struct dm_stats_aux stats_aux;
	unsigned long duration_jiffies;
	unsigned n_sectors;
};

/*
 * For request-based dm - the bio clones we allocate are embedded in these
 * structs.
 *
 * We allocate these with bio_alloc_bioset, using the front_pad parameter when
 * the bioset is created - this means the bio has to come at the end of the
 * struct.
 */
struct dm_rq_clone_bio_info {
	struct bio *orig;
	struct dm_rq_target_io *tio;
	struct bio clone;
};

union map_info *dm_get_rq_mapinfo(struct request *rq)
{
	if (rq && rq->end_io_data)
		return &((struct dm_rq_target_io *)rq->end_io_data)->info;
	return NULL;
}
EXPORT_SYMBOL_GPL(dm_get_rq_mapinfo);

#define MINOR_ALLOCED ((void *)-1)

/*
 * Bits for the md->flags field.
 */
#define DMF_BLOCK_IO_FOR_SUSPEND 0
#define DMF_SUSPENDED 1
#define DMF_FROZEN 2
#define DMF_FREEING 3
#define DMF_DELETING 4
#define DMF_NOFLUSH_SUSPENDING 5
#define DMF_DEFERRED_REMOVE 6
#define DMF_SUSPENDED_INTERNALLY 7

/*
 * A dummy definition to make RCU happy.
 * struct dm_table should never be dereferenced in this file.
 */
struct dm_table {
	int undefined__;
};

/*
 * Work processed by per-device workqueue.
 */
struct mapped_device {
	struct srcu_struct io_barrier;
	struct mutex suspend_lock;
	atomic_t holders;
	atomic_t open_count;

	/*
	 * The current mapping.
	 * Use dm_get_live_table{_fast} or take suspend_lock for
	 * dereference.
	 */
	struct dm_table __rcu *map;

	struct list_head table_devices;
	struct mutex table_devices_lock;

	unsigned long flags;

	struct request_queue *queue;
	unsigned type;
	/* Protect queue and type against concurrent access. */
	struct mutex type_lock;

	struct target_type *immutable_target_type;

	struct gendisk *disk;
	char name[16];

	void *interface_ptr;

	/*
	 * A list of ios that arrived while we were suspended.
	 */
	atomic_t pending[2];
	wait_queue_head_t wait;
	struct work_struct work;
	struct bio_list deferred;
	spinlock_t deferred_lock;

	/*
	 * Processing queue (flush)
	 */
	struct workqueue_struct *wq;

	/*
	 * io objects are allocated from here.
	 */
	mempool_t *io_pool;
	mempool_t *rq_pool;

	struct bio_set *bs;

	/*
	 * Event handling.
	 */
	atomic_t event_nr;
	wait_queue_head_t eventq;
	atomic_t uevent_seq;
	struct list_head uevent_list;
	spinlock_t uevent_lock; /* Protect access to uevent_list */

	/*
	 * freeze/thaw support require holding onto a super block
	 */
	struct super_block *frozen_sb;
	struct block_device *bdev;

	/* forced geometry settings */
	struct hd_geometry geometry;

	/* kobject and completion */
	struct dm_kobject_holder kobj_holder;

	/* zero-length flush that will be cloned and submitted to targets */
	struct bio flush_bio;

	/* the number of internal suspends */
	unsigned internal_suspend_count;

	struct dm_stats stats;

	struct kthread_worker kworker;
	struct task_struct *kworker_task;

	/* for request-based merge heuristic in dm_request_fn() */
	unsigned seq_rq_merge_deadline_usecs;
	int last_rq_rw;
	sector_t last_rq_pos;
	ktime_t last_rq_start_time;

	/* for blk-mq request-based DM support */
	struct blk_mq_tag_set tag_set;
	bool use_blk_mq;
};

#ifdef CONFIG_DM_MQ_DEFAULT
static bool use_blk_mq = true;
#else
static bool use_blk_mq = false;
#endif

bool dm_use_blk_mq(struct mapped_device *md)
{
	return md->use_blk_mq;
}

/*
 * For mempools pre-allocation at the table loading time.
 */
struct dm_md_mempools {
	mempool_t *io_pool;
	mempool_t *rq_pool;
	struct bio_set *bs;
};

struct table_device {
	struct list_head list;
	atomic_t count;
	struct dm_dev dm_dev;
};

#define RESERVED_BIO_BASED_IOS		16
#define RESERVED_REQUEST_BASED_IOS	256
#define RESERVED_MAX_IOS		1024
static struct kmem_cache *_io_cache;
static struct kmem_cache *_rq_tio_cache;
static struct kmem_cache *_rq_cache;

/*
 * Bio-based DM's mempools' reserved IOs set by the user.
 */
static unsigned reserved_bio_based_ios = RESERVED_BIO_BASED_IOS;

/*
 * Request-based DM's mempools' reserved IOs set by the user.
 */
static unsigned reserved_rq_based_ios = RESERVED_REQUEST_BASED_IOS;

static unsigned __dm_get_module_param(unsigned *module_param,
				      unsigned def, unsigned max)
{
	unsigned param = ACCESS_ONCE(*module_param);
	unsigned modified_param = 0;

	if (!param)
		modified_param = def;
	else if (param > max)
		modified_param = max;

	if (modified_param) {
		(void)cmpxchg(module_param, param, modified_param);
		param = modified_param;
	}

	return param;
}

unsigned dm_get_reserved_bio_based_ios(void)
{
	return __dm_get_module_param(&reserved_bio_based_ios,
				     RESERVED_BIO_BASED_IOS, RESERVED_MAX_IOS);
}
EXPORT_SYMBOL_GPL(dm_get_reserved_bio_based_ios);

unsigned dm_get_reserved_rq_based_ios(void)
{
	return __dm_get_module_param(&reserved_rq_based_ios,
				     RESERVED_REQUEST_BASED_IOS, RESERVED_MAX_IOS);
}
EXPORT_SYMBOL_GPL(dm_get_reserved_rq_based_ios);

static int __init local_init(void)
{
	int r = -ENOMEM;

	/* allocate a slab for the dm_ios */
	_io_cache = KMEM_CACHE(dm_io, 0);
	if (!_io_cache)
		return r;

	_rq_tio_cache = KMEM_CACHE(dm_rq_target_io, 0);
	if (!_rq_tio_cache)
		goto out_free_io_cache;

	_rq_cache = kmem_cache_create("dm_clone_request", sizeof(struct request),
				      __alignof__(struct request), 0, NULL);
	if (!_rq_cache)
		goto out_free_rq_tio_cache;

	r = dm_uevent_init();
	if (r)
		goto out_free_rq_cache;

	deferred_remove_workqueue = alloc_workqueue("kdmremove", WQ_UNBOUND, 1);
	if (!deferred_remove_workqueue) {
		r = -ENOMEM;
		goto out_uevent_exit;
	}

	_major = major;
	r = register_blkdev(_major, _name);
	if (r < 0)
		goto out_free_workqueue;

	if (!_major)
		_major = r;

	return 0;

out_free_workqueue:
	destroy_workqueue(deferred_remove_workqueue);
out_uevent_exit:
	dm_uevent_exit();
out_free_rq_cache:
	kmem_cache_destroy(_rq_cache);
out_free_rq_tio_cache:
	kmem_cache_destroy(_rq_tio_cache);
out_free_io_cache:
	kmem_cache_destroy(_io_cache);

	return r;
}

static void local_exit(void)
{
	flush_scheduled_work();
	destroy_workqueue(deferred_remove_workqueue);

	kmem_cache_destroy(_rq_cache);
	kmem_cache_destroy(_rq_tio_cache);
	kmem_cache_destroy(_io_cache);
	unregister_blkdev(_major, _name);
	dm_uevent_exit();

	_major = 0;

	DMINFO("cleaned up");
}

static int (*_inits[])(void) __initdata = {
	local_init,
	dm_target_init,
	dm_linear_init,
	dm_stripe_init,
	dm_io_init,
	dm_kcopyd_init,
	dm_interface_init,
	dm_statistics_init,
};

static void (*_exits[])(void) = {
	local_exit,
	dm_target_exit,
	dm_linear_exit,
	dm_stripe_exit,
	dm_io_exit,
	dm_kcopyd_exit,
	dm_interface_exit,
	dm_statistics_exit,
};

static int __init dm_init(void)
{
	const int count = ARRAY_SIZE(_inits);

	int r, i;

	for (i = 0; i < count; i++) {
		r = _inits[i]();
		if (r)
			goto bad;
	}

	return 0;

      bad:
	while (i--)
		_exits[i]();

	return r;
}

static void __exit dm_exit(void)
{
	int i = ARRAY_SIZE(_exits);

	while (i--)
		_exits[i]();

	/*
	 * Should be empty by this point.
	 */
	idr_destroy(&_minor_idr);
}

/*
 * Block device functions
 */
int dm_deleting_md(struct mapped_device *md)
{
	return test_bit(DMF_DELETING, &md->flags);
}

static int dm_blk_open(struct block_device *bdev, fmode_t mode)
{
	struct mapped_device *md;

	spin_lock(&_minor_lock);

	md = bdev->bd_disk->private_data;
	if (!md)
		goto out;

	if (test_bit(DMF_FREEING, &md->flags) ||
	    dm_deleting_md(md)) {
		md = NULL;
		goto out;
	}

	dm_get(md);
	atomic_inc(&md->open_count);
out:
	spin_unlock(&_minor_lock);

	return md ? 0 : -ENXIO;
}

static void dm_blk_close(struct gendisk *disk, fmode_t mode)
{
	struct mapped_device *md;

	spin_lock(&_minor_lock);

	md = disk->private_data;
	if (WARN_ON(!md))
		goto out;

	if (atomic_dec_and_test(&md->open_count) &&
	    (test_bit(DMF_DEFERRED_REMOVE, &md->flags)))
		queue_work(deferred_remove_workqueue, &deferred_remove_work);

	dm_put(md);
out:
	spin_unlock(&_minor_lock);
}

int dm_open_count(struct mapped_device *md)
{
	return atomic_read(&md->open_count);
}

/*
 * Guarantees nothing is using the device before it's deleted.
 */
int dm_lock_for_deletion(struct mapped_device *md, bool mark_deferred, bool only_deferred)
{
	int r = 0;

	spin_lock(&_minor_lock);

	if (dm_open_count(md)) {
		r = -EBUSY;
		if (mark_deferred)
			set_bit(DMF_DEFERRED_REMOVE, &md->flags);
	} else if (only_deferred && !test_bit(DMF_DEFERRED_REMOVE, &md->flags))
		r = -EEXIST;
	else
		set_bit(DMF_DELETING, &md->flags);

	spin_unlock(&_minor_lock);

	return r;
}

int dm_cancel_deferred_remove(struct mapped_device *md)
{
	int r = 0;

	spin_lock(&_minor_lock);

	if (test_bit(DMF_DELETING, &md->flags))
		r = -EBUSY;
	else
		clear_bit(DMF_DEFERRED_REMOVE, &md->flags);

	spin_unlock(&_minor_lock);

	return r;
}

static void do_deferred_remove(struct work_struct *w)
{
	dm_deferred_remove();
}

sector_t dm_get_size(struct mapped_device *md)
{
	return get_capacity(md->disk);
}

struct request_queue *dm_get_md_queue(struct mapped_device *md)
{
	return md->queue;
}

struct dm_stats *dm_get_stats(struct mapped_device *md)
{
	return &md->stats;
}

static int dm_blk_getgeo(struct block_device *bdev, struct hd_geometry *geo)
{
	struct mapped_device *md = bdev->bd_disk->private_data;

	return dm_get_geometry(md, geo);
}

static int dm_blk_ioctl(struct block_device *bdev, fmode_t mode,
			unsigned int cmd, unsigned long arg)
{
	struct mapped_device *md = bdev->bd_disk->private_data;
	int srcu_idx;
	struct dm_table *map;
	struct dm_target *tgt;
	int r = -ENOTTY;

retry:
	map = dm_get_live_table(md, &srcu_idx);

	if (!map || !dm_table_get_size(map))
		goto out;

	/* We only support devices that have a single target */
	if (dm_table_get_num_targets(map) != 1)
		goto out;

	tgt = dm_table_get_target(map, 0);
	if (!tgt->type->ioctl)
		goto out;

	if (dm_suspended_md(md)) {
		r = -EAGAIN;
		goto out;
	}

	r = tgt->type->ioctl(tgt, cmd, arg);

out:
	dm_put_live_table(md, srcu_idx);

	if (r == -ENOTCONN) {
		msleep(10);
		goto retry;
	}

	return r;
}

static struct dm_io *alloc_io(struct mapped_device *md)
{
	return mempool_alloc(md->io_pool, GFP_NOIO);
}

static void free_io(struct mapped_device *md, struct dm_io *io)
{
	mempool_free(io, md->io_pool);
}

static void free_tio(struct mapped_device *md, struct dm_target_io *tio)
{
	bio_put(&tio->clone);
}

static struct dm_rq_target_io *alloc_rq_tio(struct mapped_device *md,
					    gfp_t gfp_mask)
{
	return mempool_alloc(md->io_pool, gfp_mask);
}

static void free_rq_tio(struct dm_rq_target_io *tio)
{
	mempool_free(tio, tio->md->io_pool);
}

static struct request *alloc_clone_request(struct mapped_device *md,
					   gfp_t gfp_mask)
{
	return mempool_alloc(md->rq_pool, gfp_mask);
}

static void free_clone_request(struct mapped_device *md, struct request *rq)
{
	mempool_free(rq, md->rq_pool);
}

static int md_in_flight(struct mapped_device *md)
{
	return atomic_read(&md->pending[READ]) +
	       atomic_read(&md->pending[WRITE]);
}

static void start_io_acct(struct dm_io *io)
{
	struct mapped_device *md = io->md;
	struct bio *bio = io->bio;
	int cpu;
	int rw = bio_data_dir(bio);

	io->start_time = jiffies;

	cpu = part_stat_lock();
	part_round_stats(cpu, &dm_disk(md)->part0);
	part_stat_unlock();
	atomic_set(&dm_disk(md)->part0.in_flight[rw],
		atomic_inc_return(&md->pending[rw]));

	if (unlikely(dm_stats_used(&md->stats)))
		dm_stats_account_io(&md->stats, bio->bi_rw, bio->bi_iter.bi_sector,
				    bio_sectors(bio), false, 0, &io->stats_aux);
}

static void end_io_acct(struct dm_io *io)
{
	struct mapped_device *md = io->md;
	struct bio *bio = io->bio;
	unsigned long duration = jiffies - io->start_time;
	int pending;
	int rw = bio_data_dir(bio);

	generic_end_io_acct(rw, &dm_disk(md)->part0, io->start_time);

	if (unlikely(dm_stats_used(&md->stats)))
		dm_stats_account_io(&md->stats, bio->bi_rw, bio->bi_iter.bi_sector,
				    bio_sectors(bio), true, duration, &io->stats_aux);

	/*
	 * After this is decremented the bio must not be touched if it is
	 * a flush.
	 */
	pending = atomic_dec_return(&md->pending[rw]);
	atomic_set(&dm_disk(md)->part0.in_flight[rw], pending);
	pending += atomic_read(&md->pending[rw^0x1]);

	/* nudge anyone waiting on suspend queue */
	if (!pending)
		wake_up(&md->wait);
}

/*
 * Add the bio to the list of deferred io.
 */
static void queue_io(struct mapped_device *md, struct bio *bio)
{
	unsigned long flags;

	spin_lock_irqsave(&md->deferred_lock, flags);
	bio_list_add(&md->deferred, bio);
	spin_unlock_irqrestore(&md->deferred_lock, flags);
	queue_work(md->wq, &md->work);
}

/*
 * Everyone (including functions in this file), should use this
 * function to access the md->map field, and make sure they call
 * dm_put_live_table() when finished.
 */
struct dm_table *dm_get_live_table(struct mapped_device *md, int *srcu_idx) __acquires(md->io_barrier)
{
	*srcu_idx = srcu_read_lock(&md->io_barrier);

	return srcu_dereference(md->map, &md->io_barrier);
}

void dm_put_live_table(struct mapped_device *md, int srcu_idx) __releases(md->io_barrier)
{
	srcu_read_unlock(&md->io_barrier, srcu_idx);
}

void dm_sync_table(struct mapped_device *md)
{
	synchronize_srcu(&md->io_barrier);
	synchronize_rcu_expedited();
}

/*
 * A fast alternative to dm_get_live_table/dm_put_live_table.
 * The caller must not block between these two functions.
 */
static struct dm_table *dm_get_live_table_fast(struct mapped_device *md) __acquires(RCU)
{
	rcu_read_lock();
	return rcu_dereference(md->map);
}

static void dm_put_live_table_fast(struct mapped_device *md) __releases(RCU)
{
	rcu_read_unlock();
}

/*
 * Open a table device so we can use it as a map destination.
 */
static int open_table_device(struct table_device *td, dev_t dev,
			     struct mapped_device *md)
{
	static char *_claim_ptr = "I belong to device-mapper";
	struct block_device *bdev;

	int r;

	BUG_ON(td->dm_dev.bdev);

	bdev = blkdev_get_by_dev(dev, td->dm_dev.mode | FMODE_EXCL, _claim_ptr);
	if (IS_ERR(bdev))
		return PTR_ERR(bdev);

	r = bd_link_disk_holder(bdev, dm_disk(md));
	if (r) {
		blkdev_put(bdev, td->dm_dev.mode | FMODE_EXCL);
		return r;
	}

	td->dm_dev.bdev = bdev;
	return 0;
}

/*
 * Close a table device that we've been using.
 */
static void close_table_device(struct table_device *td, struct mapped_device *md)
{
	if (!td->dm_dev.bdev)
		return;

	bd_unlink_disk_holder(td->dm_dev.bdev, dm_disk(md));
	blkdev_put(td->dm_dev.bdev, td->dm_dev.mode | FMODE_EXCL);
	td->dm_dev.bdev = NULL;
}

static struct table_device *find_table_device(struct list_head *l, dev_t dev,
					      fmode_t mode) {
	struct table_device *td;

	list_for_each_entry(td, l, list)
		if (td->dm_dev.bdev->bd_dev == dev && td->dm_dev.mode == mode)
			return td;

	return NULL;
}

int dm_get_table_device(struct mapped_device *md, dev_t dev, fmode_t mode,
			struct dm_dev **result) {
	int r;
	struct table_device *td;

	mutex_lock(&md->table_devices_lock);
	td = find_table_device(&md->table_devices, dev, mode);
	if (!td) {
		td = kmalloc(sizeof(*td), GFP_KERNEL);
		if (!td) {
			mutex_unlock(&md->table_devices_lock);
			return -ENOMEM;
		}

		td->dm_dev.mode = mode;
		td->dm_dev.bdev = NULL;

		if ((r = open_table_device(td, dev, md))) {
			mutex_unlock(&md->table_devices_lock);
			kfree(td);
			return r;
		}

		format_dev_t(td->dm_dev.name, dev);

		atomic_set(&td->count, 0);
		list_add(&td->list, &md->table_devices);
	}
	atomic_inc(&td->count);
	mutex_unlock(&md->table_devices_lock);

	*result = &td->dm_dev;
	return 0;
}
EXPORT_SYMBOL_GPL(dm_get_table_device);

void dm_put_table_device(struct mapped_device *md, struct dm_dev *d)
{
	struct table_device *td = container_of(d, struct table_device, dm_dev);

	mutex_lock(&md->table_devices_lock);
	if (atomic_dec_and_test(&td->count)) {
		close_table_device(td, md);
		list_del(&td->list);
		kfree(td);
	}
	mutex_unlock(&md->table_devices_lock);
}
EXPORT_SYMBOL(dm_put_table_device);

static void free_table_devices(struct list_head *devices)
{
	struct list_head *tmp, *next;

	list_for_each_safe(tmp, next, devices) {
		struct table_device *td = list_entry(tmp, struct table_device, list);

		DMWARN("dm_destroy: %s still exists with %d references",
		       td->dm_dev.name, atomic_read(&td->count));
		kfree(td);
	}
}

/*
 * Get the geometry associated with a dm device
 */
int dm_get_geometry(struct mapped_device *md, struct hd_geometry *geo)
{
	*geo = md->geometry;

	return 0;
}

/*
 * Set the geometry of a device.
 */
int dm_set_geometry(struct mapped_device *md, struct hd_geometry *geo)
{
	sector_t sz = (sector_t)geo->cylinders * geo->heads * geo->sectors;

	if (geo->start > sz) {
		DMWARN("Start sector is beyond the geometry limits.");
		return -EINVAL;
	}

	md->geometry = *geo;

	return 0;
}

/*-----------------------------------------------------------------
 * CRUD START:
 *   A more elegant soln is in the works that uses the queue
 *   merge fn, unfortunately there are a couple of changes to
 *   the block layer that I want to make for this.  So in the
 *   interests of getting something for people to use I give
 *   you this clearly demarcated crap.
 *---------------------------------------------------------------*/

static int __noflush_suspending(struct mapped_device *md)
{
	return test_bit(DMF_NOFLUSH_SUSPENDING, &md->flags);
}

/*
 * Decrements the number of outstanding ios that a bio has been
 * cloned into, completing the original io if necc.
 */
static void dec_pending(struct dm_io *io, int error)
{
	unsigned long flags;
	int io_error;
	struct bio *bio;
	struct mapped_device *md = io->md;

	/* Push-back supersedes any I/O errors */
	if (unlikely(error)) {
		spin_lock_irqsave(&io->endio_lock, flags);
		if (!(io->error > 0 && __noflush_suspending(md)))
			io->error = error;
		spin_unlock_irqrestore(&io->endio_lock, flags);
	}

	if (atomic_dec_and_test(&io->io_count)) {
		if (io->error == DM_ENDIO_REQUEUE) {
			/*
			 * Target requested pushing back the I/O.
			 */
			spin_lock_irqsave(&md->deferred_lock, flags);
			if (__noflush_suspending(md))
				bio_list_add_head(&md->deferred, io->bio);
			else
				/* noflush suspend was interrupted. */
				io->error = -EIO;
			spin_unlock_irqrestore(&md->deferred_lock, flags);
		}

		io_error = io->error;
		bio = io->bio;
		end_io_acct(io);
		free_io(md, io);

		if (io_error == DM_ENDIO_REQUEUE)
			return;

		if ((bio->bi_rw & REQ_FLUSH) && bio->bi_iter.bi_size) {
			/*
			 * Preflush done for flush with data, reissue
			 * without REQ_FLUSH.
			 */
			bio->bi_rw &= ~REQ_FLUSH;
			queue_io(md, bio);
		} else {
			/* done with normal IO or empty flush */
			trace_block_bio_complete(md->queue, bio, io_error);
			bio->bi_error = io_error;
			bio_endio(bio);
		}
	}
}

static void disable_write_same(struct mapped_device *md)
{
	struct queue_limits *limits = dm_get_queue_limits(md);

	/* device doesn't really support WRITE SAME, disable it */
	limits->max_write_same_sectors = 0;
}

static void clone_endio(struct bio *bio)
{
	int error = bio->bi_error;
	int r = error;
	struct dm_target_io *tio = container_of(bio, struct dm_target_io, clone);
	struct dm_io *io = tio->io;
	struct mapped_device *md = tio->io->md;
	dm_endio_fn endio = tio->ti->type->end_io;

	if (endio) {
		r = endio(tio->ti, bio, error);
		if (r < 0 || r == DM_ENDIO_REQUEUE)
			/*
			 * error and requeue request are handled
			 * in dec_pending().
			 */
			error = r;
		else if (r == DM_ENDIO_INCOMPLETE)
			/* The target will handle the io */
			return;
		else if (r) {
			DMWARN("unimplemented target endio return value: %d", r);
			BUG();
		}
	}

	if (unlikely(r == -EREMOTEIO && (bio->bi_rw & REQ_WRITE_SAME) &&
		     !bdev_get_queue(bio->bi_bdev)->limits.max_write_same_sectors))
		disable_write_same(md);

	free_tio(md, tio);
	dec_pending(io, error);
}

/*
 * Partial completion handling for request-based dm
 */
static void end_clone_bio(struct bio *clone)
{
	struct dm_rq_clone_bio_info *info =
		container_of(clone, struct dm_rq_clone_bio_info, clone);
	struct dm_rq_target_io *tio = info->tio;
	struct bio *bio = info->orig;
	unsigned int nr_bytes = info->orig->bi_iter.bi_size;

	bio_put(clone);

	if (tio->error)
		/*
		 * An error has already been detected on the request.
		 * Once error occurred, just let clone->end_io() handle
		 * the remainder.
		 */
		return;
	else if (bio->bi_error) {
		/*
		 * Don't notice the error to the upper layer yet.
		 * The error handling decision is made by the target driver,
		 * when the request is completed.
		 */
		tio->error = bio->bi_error;
		return;
	}

	/*
	 * I/O for the bio successfully completed.
	 * Notice the data completion to the upper layer.
	 */

	/*
	 * bios are processed from the head of the list.
	 * So the completing bio should always be rq->bio.
	 * If it's not, something wrong is happening.
	 */
	if (tio->orig->bio != bio)
		DMERR("bio completion is going in the middle of the request");

	/*
	 * Update the original request.
	 * Do not use blk_end_request() here, because it may complete
	 * the original request before the clone, and break the ordering.
	 */
	blk_update_request(tio->orig, 0, nr_bytes);
}

static struct dm_rq_target_io *tio_from_request(struct request *rq)
{
	return (rq->q->mq_ops ? blk_mq_rq_to_pdu(rq) : rq->special);
}

static void rq_end_stats(struct mapped_device *md, struct request *orig)
{
	if (unlikely(dm_stats_used(&md->stats))) {
		struct dm_rq_target_io *tio = tio_from_request(orig);
		tio->duration_jiffies = jiffies - tio->duration_jiffies;
		dm_stats_account_io(&md->stats, orig->cmd_flags, blk_rq_pos(orig),
				    tio->n_sectors, true, tio->duration_jiffies,
				    &tio->stats_aux);
	}
}

/*
 * Don't touch any member of the md after calling this function because
 * the md may be freed in dm_put() at the end of this function.
 * Or do dm_get() before calling this function and dm_put() later.
 */
static void rq_completed(struct mapped_device *md, int rw, bool run_queue)
{
	atomic_dec(&md->pending[rw]);

	/* nudge anyone waiting on suspend queue */
	if (!md_in_flight(md))
		wake_up(&md->wait);

	/*
	 * Run this off this callpath, as drivers could invoke end_io while
	 * inside their request_fn (and holding the queue lock). Calling
	 * back into ->request_fn() could deadlock attempting to grab the
	 * queue lock again.
	 */
	if (run_queue) {
		if (md->queue->mq_ops)
			blk_mq_run_hw_queues(md->queue, true);
		else
			blk_run_queue_async(md->queue);
	}

	/*
	 * dm_put() must be at the end of this function. See the comment above
	 */
	dm_put(md);
}

static void free_rq_clone(struct request *clone)
{
	struct dm_rq_target_io *tio = clone->end_io_data;
	struct mapped_device *md = tio->md;

	blk_rq_unprep_clone(clone);

	if (md->type == DM_TYPE_MQ_REQUEST_BASED)
		/* stacked on blk-mq queue(s) */
		tio->ti->type->release_clone_rq(clone);
	else if (!md->queue->mq_ops)
		/* request_fn queue stacked on request_fn queue(s) */
		free_clone_request(md, clone);
	/*
	 * NOTE: for the blk-mq queue stacked on request_fn queue(s) case:
	 * no need to call free_clone_request() because we leverage blk-mq by
	 * allocating the clone at the end of the blk-mq pdu (see: clone_rq)
	 */

	if (!md->queue->mq_ops)
		free_rq_tio(tio);
}

/*
 * Complete the clone and the original request.
 * Must be called without clone's queue lock held,
 * see end_clone_request() for more details.
 */
static void dm_end_request(struct request *clone, int error)
{
	int rw = rq_data_dir(clone);
	struct dm_rq_target_io *tio = clone->end_io_data;
	struct mapped_device *md = tio->md;
	struct request *rq = tio->orig;

	if (rq->cmd_type == REQ_TYPE_BLOCK_PC) {
		rq->errors = clone->errors;
		rq->resid_len = clone->resid_len;

		if (rq->sense)
			/*
			 * We are using the sense buffer of the original
			 * request.
			 * So setting the length of the sense data is enough.
			 */
			rq->sense_len = clone->sense_len;
	}

	free_rq_clone(clone);
	rq_end_stats(md, rq);
	if (!rq->q->mq_ops)
		blk_end_request_all(rq, error);
	else
		blk_mq_end_request(rq, error);
	rq_completed(md, rw, true);
}

static void dm_unprep_request(struct request *rq)
{
	struct dm_rq_target_io *tio = tio_from_request(rq);
	struct request *clone = tio->clone;

	if (!rq->q->mq_ops) {
		rq->special = NULL;
		rq->cmd_flags &= ~REQ_DONTPREP;
	}

	if (clone)
		free_rq_clone(clone);
}

/*
 * Requeue the original request of a clone.
 */
static void old_requeue_request(struct request *rq)
{
	struct request_queue *q = rq->q;
	unsigned long flags;

	spin_lock_irqsave(q->queue_lock, flags);
	blk_requeue_request(q, rq);
	blk_run_queue_async(q);
	spin_unlock_irqrestore(q->queue_lock, flags);
}

static void dm_requeue_original_request(struct mapped_device *md,
					struct request *rq)
{
	int rw = rq_data_dir(rq);

	dm_unprep_request(rq);

	rq_end_stats(md, rq);
	if (!rq->q->mq_ops)
		old_requeue_request(rq);
	else {
		blk_mq_requeue_request(rq);
		blk_mq_kick_requeue_list(rq->q);
	}

	rq_completed(md, rw, false);
}

static void old_stop_queue(struct request_queue *q)
{
	unsigned long flags;

	if (blk_queue_stopped(q))
		return;

	spin_lock_irqsave(q->queue_lock, flags);
	blk_stop_queue(q);
	spin_unlock_irqrestore(q->queue_lock, flags);
}

static void stop_queue(struct request_queue *q)
{
	if (!q->mq_ops)
		old_stop_queue(q);
	else
		blk_mq_stop_hw_queues(q);
}

static void old_start_queue(struct request_queue *q)
{
	unsigned long flags;

	spin_lock_irqsave(q->queue_lock, flags);
	if (blk_queue_stopped(q))
		blk_start_queue(q);
	spin_unlock_irqrestore(q->queue_lock, flags);
}

static void start_queue(struct request_queue *q)
{
	if (!q->mq_ops)
		old_start_queue(q);
	else
		blk_mq_start_stopped_hw_queues(q, true);
}

static void dm_done(struct request *clone, int error, bool mapped)
{
	int r = error;
	struct dm_rq_target_io *tio = clone->end_io_data;
	dm_request_endio_fn rq_end_io = NULL;

	if (tio->ti) {
		rq_end_io = tio->ti->type->rq_end_io;

		if (mapped && rq_end_io)
			r = rq_end_io(tio->ti, clone, error, &tio->info);
	}

	if (unlikely(r == -EREMOTEIO && (clone->cmd_flags & REQ_WRITE_SAME) &&
		     !clone->q->limits.max_write_same_sectors))
		disable_write_same(tio->md);

	if (r <= 0)
		/* The target wants to complete the I/O */
		dm_end_request(clone, r);
	else if (r == DM_ENDIO_INCOMPLETE)
		/* The target will handle the I/O */
		return;
	else if (r == DM_ENDIO_REQUEUE)
		/* The target wants to requeue the I/O */
		dm_requeue_original_request(tio->md, tio->orig);
	else {
		DMWARN("unimplemented target endio return value: %d", r);
		BUG();
	}
}

/*
 * Request completion handler for request-based dm
 */
static void dm_softirq_done(struct request *rq)
{
	bool mapped = true;
	struct dm_rq_target_io *tio = tio_from_request(rq);
	struct request *clone = tio->clone;
	int rw;

	if (!clone) {
		rq_end_stats(tio->md, rq);
		rw = rq_data_dir(rq);
		if (!rq->q->mq_ops) {
			blk_end_request_all(rq, tio->error);
			rq_completed(tio->md, rw, false);
			free_rq_tio(tio);
		} else {
			blk_mq_end_request(rq, tio->error);
			rq_completed(tio->md, rw, false);
		}
		return;
	}

	if (rq->cmd_flags & REQ_FAILED)
		mapped = false;

	dm_done(clone, tio->error, mapped);
}

/*
 * Complete the clone and the original request with the error status
 * through softirq context.
 */
static void dm_complete_request(struct request *rq, int error)
{
	struct dm_rq_target_io *tio = tio_from_request(rq);

	tio->error = error;
	blk_complete_request(rq);
}

/*
 * Complete the not-mapped clone and the original request with the error status
 * through softirq context.
 * Target's rq_end_io() function isn't called.
 * This may be used when the target's map_rq() or clone_and_map_rq() functions fail.
 */
static void dm_kill_unmapped_request(struct request *rq, int error)
{
	rq->cmd_flags |= REQ_FAILED;
	dm_complete_request(rq, error);
}

/*
 * Called with the clone's queue lock held (for non-blk-mq)
 */
static void end_clone_request(struct request *clone, int error)
{
	struct dm_rq_target_io *tio = clone->end_io_data;

	if (!clone->q->mq_ops) {
		/*
		 * For just cleaning up the information of the queue in which
		 * the clone was dispatched.
		 * The clone is *NOT* freed actually here because it is alloced
		 * from dm own mempool (REQ_ALLOCED isn't set).
		 */
		__blk_put_request(clone->q, clone);
	}

	/*
	 * Actual request completion is done in a softirq context which doesn't
	 * hold the clone's queue lock.  Otherwise, deadlock could occur because:
	 *     - another request may be submitted by the upper level driver
	 *       of the stacking during the completion
	 *     - the submission which requires queue lock may be done
	 *       against this clone's queue
	 */
	dm_complete_request(tio->orig, error);
}

/*
 * Return maximum size of I/O possible at the supplied sector up to the current
 * target boundary.
 */
static sector_t max_io_len_target_boundary(sector_t sector, struct dm_target *ti)
{
	sector_t target_offset = dm_target_offset(ti, sector);

	return ti->len - target_offset;
}

static sector_t max_io_len(sector_t sector, struct dm_target *ti)
{
	sector_t len = max_io_len_target_boundary(sector, ti);
	sector_t offset, max_len;

	/*
	 * Does the target need to split even further?
	 */
	if (ti->max_io_len) {
		offset = dm_target_offset(ti, sector);
		if (unlikely(ti->max_io_len & (ti->max_io_len - 1)))
			max_len = sector_div(offset, ti->max_io_len);
		else
			max_len = offset & (ti->max_io_len - 1);
		max_len = ti->max_io_len - max_len;

		if (len > max_len)
			len = max_len;
	}

	return len;
}

int dm_set_target_max_io_len(struct dm_target *ti, sector_t len)
{
	if (len > UINT_MAX) {
		DMERR("Specified maximum size of target IO (%llu) exceeds limit (%u)",
		      (unsigned long long)len, UINT_MAX);
		ti->error = "Maximum size of target IO is too large";
		return -EINVAL;
	}

	ti->max_io_len = (uint32_t) len;

	return 0;
}
EXPORT_SYMBOL_GPL(dm_set_target_max_io_len);

/*
 * A target may call dm_accept_partial_bio only from the map routine.  It is
 * allowed for all bio types except REQ_FLUSH.
 *
 * dm_accept_partial_bio informs the dm that the target only wants to process
 * additional n_sectors sectors of the bio and the rest of the data should be
 * sent in a next bio.
 *
 * A diagram that explains the arithmetics:
 * +--------------------+---------------+-------+
 * |         1          |       2       |   3   |
 * +--------------------+---------------+-------+
 *
 * <-------------- *tio->len_ptr --------------->
 *                      <------- bi_size ------->
 *                      <-- n_sectors -->
 *
 * Region 1 was already iterated over with bio_advance or similar function.
 *	(it may be empty if the target doesn't use bio_advance)
 * Region 2 is the remaining bio size that the target wants to process.
 *	(it may be empty if region 1 is non-empty, although there is no reason
 *	 to make it empty)
 * The target requires that region 3 is to be sent in the next bio.
 *
 * If the target wants to receive multiple copies of the bio (via num_*bios, etc),
 * the partially processed part (the sum of regions 1+2) must be the same for all
 * copies of the bio.
 */
void dm_accept_partial_bio(struct bio *bio, unsigned n_sectors)
{
	struct dm_target_io *tio = container_of(bio, struct dm_target_io, clone);
	unsigned bi_size = bio->bi_iter.bi_size >> SECTOR_SHIFT;
	BUG_ON(bio->bi_rw & REQ_FLUSH);
	BUG_ON(bi_size > *tio->len_ptr);
	BUG_ON(n_sectors > bi_size);
	*tio->len_ptr -= bi_size - n_sectors;
	bio->bi_iter.bi_size = n_sectors << SECTOR_SHIFT;
}
EXPORT_SYMBOL_GPL(dm_accept_partial_bio);

static void __map_bio(struct dm_target_io *tio)
{
	int r;
	sector_t sector;
	struct mapped_device *md;
	struct bio *clone = &tio->clone;
	struct dm_target *ti = tio->ti;

	clone->bi_end_io = clone_endio;

	/*
	 * Map the clone.  If r == 0 we don't need to do
	 * anything, the target has assumed ownership of
	 * this io.
	 */
	atomic_inc(&tio->io->io_count);
	sector = clone->bi_iter.bi_sector;
	r = ti->type->map(ti, clone);
	if (r == DM_MAPIO_REMAPPED) {
		/* the bio has been remapped so dispatch it */

		trace_block_bio_remap(bdev_get_queue(clone->bi_bdev), clone,
				      tio->io->bio->bi_bdev->bd_dev, sector);

		generic_make_request(clone);
	} else if (r < 0 || r == DM_MAPIO_REQUEUE) {
		/* error the io and bail out, or requeue it if needed */
		md = tio->io->md;
		dec_pending(tio->io, r);
		free_tio(md, tio);
	} else if (r) {
		DMWARN("unimplemented target map return value: %d", r);
		BUG();
	}
}

struct clone_info {
	struct mapped_device *md;
	struct dm_table *map;
	struct bio *bio;
	struct dm_io *io;
	sector_t sector;
	unsigned sector_count;
};

static void bio_setup_sector(struct bio *bio, sector_t sector, unsigned len)
{
	bio->bi_iter.bi_sector = sector;
	bio->bi_iter.bi_size = to_bytes(len);
}

/*
 * Creates a bio that consists of range of complete bvecs.
 */
static void clone_bio(struct dm_target_io *tio, struct bio *bio,
		      sector_t sector, unsigned len)
{
	struct bio *clone = &tio->clone;

	__bio_clone_fast(clone, bio);

	if (bio_integrity(bio))
		bio_integrity_clone(clone, bio, GFP_NOIO);

	bio_advance(clone, to_bytes(sector - clone->bi_iter.bi_sector));
	clone->bi_iter.bi_size = to_bytes(len);

	if (bio_integrity(bio))
		bio_integrity_trim(clone, 0, len);
}

static struct dm_target_io *alloc_tio(struct clone_info *ci,
				      struct dm_target *ti,
				      unsigned target_bio_nr)
{
	struct dm_target_io *tio;
	struct bio *clone;

	clone = bio_alloc_bioset(GFP_NOIO, 0, ci->md->bs);
	tio = container_of(clone, struct dm_target_io, clone);

	tio->io = ci->io;
	tio->ti = ti;
	tio->target_bio_nr = target_bio_nr;

	return tio;
}

static void __clone_and_map_simple_bio(struct clone_info *ci,
				       struct dm_target *ti,
				       unsigned target_bio_nr, unsigned *len)
{
	struct dm_target_io *tio = alloc_tio(ci, ti, target_bio_nr);
	struct bio *clone = &tio->clone;

	tio->len_ptr = len;

	__bio_clone_fast(clone, ci->bio);
	if (len)
		bio_setup_sector(clone, ci->sector, *len);

	__map_bio(tio);
}

static void __send_duplicate_bios(struct clone_info *ci, struct dm_target *ti,
				  unsigned num_bios, unsigned *len)
{
	unsigned target_bio_nr;

	for (target_bio_nr = 0; target_bio_nr < num_bios; target_bio_nr++)
		__clone_and_map_simple_bio(ci, ti, target_bio_nr, len);
}

static int __send_empty_flush(struct clone_info *ci)
{
	unsigned target_nr = 0;
	struct dm_target *ti;

	BUG_ON(bio_has_data(ci->bio));
	while ((ti = dm_table_get_target(ci->map, target_nr++)))
		__send_duplicate_bios(ci, ti, ti->num_flush_bios, NULL);

	return 0;
}

static void __clone_and_map_data_bio(struct clone_info *ci, struct dm_target *ti,
				     sector_t sector, unsigned *len)
{
	struct bio *bio = ci->bio;
	struct dm_target_io *tio;
	unsigned target_bio_nr;
	unsigned num_target_bios = 1;

	/*
	 * Does the target want to receive duplicate copies of the bio?
	 */
	if (bio_data_dir(bio) == WRITE && ti->num_write_bios)
		num_target_bios = ti->num_write_bios(ti, bio);

	for (target_bio_nr = 0; target_bio_nr < num_target_bios; target_bio_nr++) {
		tio = alloc_tio(ci, ti, target_bio_nr);
		tio->len_ptr = len;
		clone_bio(tio, bio, sector, *len);
		__map_bio(tio);
	}
}

typedef unsigned (*get_num_bios_fn)(struct dm_target *ti);

static unsigned get_num_discard_bios(struct dm_target *ti)
{
	return ti->num_discard_bios;
}

static unsigned get_num_write_same_bios(struct dm_target *ti)
{
	return ti->num_write_same_bios;
}

typedef bool (*is_split_required_fn)(struct dm_target *ti);

static bool is_split_required_for_discard(struct dm_target *ti)
{
	return ti->split_discard_bios;
}

static int __send_changing_extent_only(struct clone_info *ci,
				       get_num_bios_fn get_num_bios,
				       is_split_required_fn is_split_required)
{
	struct dm_target *ti;
	unsigned len;
	unsigned num_bios;

	do {
		ti = dm_table_find_target(ci->map, ci->sector);
		if (!dm_target_is_valid(ti))
			return -EIO;

		/*
		 * Even though the device advertised support for this type of
		 * request, that does not mean every target supports it, and
		 * reconfiguration might also have changed that since the
		 * check was performed.
		 */
		num_bios = get_num_bios ? get_num_bios(ti) : 0;
		if (!num_bios)
			return -EOPNOTSUPP;

		if (is_split_required && !is_split_required(ti))
			len = min((sector_t)ci->sector_count, max_io_len_target_boundary(ci->sector, ti));
		else
			len = min((sector_t)ci->sector_count, max_io_len(ci->sector, ti));

		__send_duplicate_bios(ci, ti, num_bios, &len);

		ci->sector += len;
	} while (ci->sector_count -= len);

	return 0;
}

static int __send_discard(struct clone_info *ci)
{
	return __send_changing_extent_only(ci, get_num_discard_bios,
					   is_split_required_for_discard);
}

static int __send_write_same(struct clone_info *ci)
{
	return __send_changing_extent_only(ci, get_num_write_same_bios, NULL);
}

/*
 * Select the correct strategy for processing a non-flush bio.
 */
static int __split_and_process_non_flush(struct clone_info *ci)
{
	struct bio *bio = ci->bio;
	struct dm_target *ti;
	unsigned len;

	if (unlikely(bio->bi_rw & REQ_DISCARD))
		return __send_discard(ci);
	else if (unlikely(bio->bi_rw & REQ_WRITE_SAME))
		return __send_write_same(ci);

	ti = dm_table_find_target(ci->map, ci->sector);
	if (!dm_target_is_valid(ti))
		return -EIO;

	len = min_t(sector_t, max_io_len(ci->sector, ti), ci->sector_count);

	__clone_and_map_data_bio(ci, ti, ci->sector, &len);

	ci->sector += len;
	ci->sector_count -= len;

	return 0;
}

/*
 * Entry point to split a bio into clones and submit them to the targets.
 */
static void __split_and_process_bio(struct mapped_device *md,
				    struct dm_table *map, struct bio *bio)
{
	struct clone_info ci;
	int error = 0;

	if (unlikely(!map)) {
		bio_io_error(bio);
		return;
	}

	ci.map = map;
	ci.md = md;
	ci.io = alloc_io(md);
	ci.io->error = 0;
	atomic_set(&ci.io->io_count, 1);
	ci.io->bio = bio;
	ci.io->md = md;
	spin_lock_init(&ci.io->endio_lock);
	ci.sector = bio->bi_iter.bi_sector;

	start_io_acct(ci.io);

	if (bio->bi_rw & REQ_FLUSH) {
		ci.bio = &ci.md->flush_bio;
		ci.sector_count = 0;
		error = __send_empty_flush(&ci);
		/* dec_pending submits any data associated with flush */
	} else {
		ci.bio = bio;
		ci.sector_count = bio_sectors(bio);
		while (ci.sector_count && !error)
			error = __split_and_process_non_flush(&ci);
	}

	/* drop the extra reference count */
	dec_pending(ci.io, error);
}
/*-----------------------------------------------------------------
 * CRUD END
 *---------------------------------------------------------------*/

<<<<<<< HEAD
static int dm_merge_bvec(struct request_queue *q,
			 struct bvec_merge_data *bvm,
			 struct bio_vec *biovec)
{
	struct mapped_device *md = q->queuedata;
	struct dm_table *map = dm_get_live_table_fast(md);
	struct dm_target *ti;
	sector_t max_sectors;
	int max_size = 0;

	if (unlikely(!map))
		goto out;

	ti = dm_table_find_target(map, bvm->bi_sector);
	if (!dm_target_is_valid(ti))
		goto out;

	/*
	 * Find maximum amount of I/O that won't need splitting
	 */
	max_sectors = min(max_io_len(bvm->bi_sector, ti),
			  (sector_t) BIO_MAX_SECTORS);
	max_size = (max_sectors << SECTOR_SHIFT) - bvm->bi_size;
	if (max_size < 0)
		max_size = 0;

	/*
	 * merge_bvec_fn() returns number of bytes
	 * it can accept at this offset
	 * max is precomputed maximal io size
	 */
	if (max_size && ti->type->merge)
		max_size = ti->type->merge(ti, bvm, biovec, max_size);
	/*
	 * If the target doesn't support merge method and some of the devices
	 * provided their merge_bvec method (we know this by looking at
	 * queue_max_hw_sectors), then we can't allow bios with multiple vector
	 * entries.  So always set max_size to 0, and the code below allows
	 * just one page.
	 */
	else if (queue_max_hw_sectors(q) <= PAGE_SIZE >> 9)
		max_size = 0;

out:
	dm_put_live_table_fast(md);
	/*
	 * Always allow an entire first page
	 */
	if (max_size <= biovec->bv_len && !(bvm->bi_size >> SECTOR_SHIFT))
		max_size = biovec->bv_len;

	return max_size;
}

=======
>>>>>>> 2ca495ac
/*
 * The request function that just remaps the bio built up by
 * dm_merge_bvec.
 */
static void dm_make_request(struct request_queue *q, struct bio *bio)
{
	int rw = bio_data_dir(bio);
	struct mapped_device *md = q->queuedata;
	int srcu_idx;
	struct dm_table *map;

	map = dm_get_live_table(md, &srcu_idx);

	blk_queue_split(q, &bio, q->bio_split);

	generic_start_io_acct(rw, bio_sectors(bio), &dm_disk(md)->part0);

	/* if we're suspended, we have to queue this io for later */
	if (unlikely(test_bit(DMF_BLOCK_IO_FOR_SUSPEND, &md->flags))) {
		dm_put_live_table(md, srcu_idx);

		if (bio_rw(bio) != READA)
			queue_io(md, bio);
		else
			bio_io_error(bio);
		return;
	}

	__split_and_process_bio(md, map, bio);
	dm_put_live_table(md, srcu_idx);
	return;
}

int dm_request_based(struct mapped_device *md)
{
	return blk_queue_stackable(md->queue);
}

static void dm_dispatch_clone_request(struct request *clone, struct request *rq)
{
	int r;

	if (blk_queue_io_stat(clone->q))
		clone->cmd_flags |= REQ_IO_STAT;

	clone->start_time = jiffies;
	r = blk_insert_cloned_request(clone->q, clone);
	if (r)
		/* must complete clone in terms of original request */
		dm_complete_request(rq, r);
}

static int dm_rq_bio_constructor(struct bio *bio, struct bio *bio_orig,
				 void *data)
{
	struct dm_rq_target_io *tio = data;
	struct dm_rq_clone_bio_info *info =
		container_of(bio, struct dm_rq_clone_bio_info, clone);

	info->orig = bio_orig;
	info->tio = tio;
	bio->bi_end_io = end_clone_bio;

	return 0;
}

static int setup_clone(struct request *clone, struct request *rq,
		       struct dm_rq_target_io *tio, gfp_t gfp_mask)
{
	int r;

	r = blk_rq_prep_clone(clone, rq, tio->md->bs, gfp_mask,
			      dm_rq_bio_constructor, tio);
	if (r)
		return r;

	clone->cmd = rq->cmd;
	clone->cmd_len = rq->cmd_len;
	clone->sense = rq->sense;
	clone->end_io = end_clone_request;
	clone->end_io_data = tio;

	tio->clone = clone;

	return 0;
}

static struct request *clone_rq(struct request *rq, struct mapped_device *md,
				struct dm_rq_target_io *tio, gfp_t gfp_mask)
{
	/*
	 * Do not allocate a clone if tio->clone was already set
	 * (see: dm_mq_queue_rq).
	 */
	bool alloc_clone = !tio->clone;
	struct request *clone;

	if (alloc_clone) {
		clone = alloc_clone_request(md, gfp_mask);
		if (!clone)
			return NULL;
	} else
		clone = tio->clone;

	blk_rq_init(NULL, clone);
	if (setup_clone(clone, rq, tio, gfp_mask)) {
		/* -ENOMEM */
		if (alloc_clone)
			free_clone_request(md, clone);
		return NULL;
	}

	return clone;
}

static void map_tio_request(struct kthread_work *work);

static void init_tio(struct dm_rq_target_io *tio, struct request *rq,
		     struct mapped_device *md)
{
	tio->md = md;
	tio->ti = NULL;
	tio->clone = NULL;
	tio->orig = rq;
	tio->error = 0;
	memset(&tio->info, 0, sizeof(tio->info));
	if (md->kworker_task)
		init_kthread_work(&tio->work, map_tio_request);
}

static struct dm_rq_target_io *prep_tio(struct request *rq,
					struct mapped_device *md, gfp_t gfp_mask)
{
	struct dm_rq_target_io *tio;
	int srcu_idx;
	struct dm_table *table;

	tio = alloc_rq_tio(md, gfp_mask);
	if (!tio)
		return NULL;

	init_tio(tio, rq, md);

	table = dm_get_live_table(md, &srcu_idx);
	if (!dm_table_mq_request_based(table)) {
		if (!clone_rq(rq, md, tio, gfp_mask)) {
			dm_put_live_table(md, srcu_idx);
			free_rq_tio(tio);
			return NULL;
		}
	}
	dm_put_live_table(md, srcu_idx);

	return tio;
}

/*
 * Called with the queue lock held.
 */
static int dm_prep_fn(struct request_queue *q, struct request *rq)
{
	struct mapped_device *md = q->queuedata;
	struct dm_rq_target_io *tio;

	if (unlikely(rq->special)) {
		DMWARN("Already has something in rq->special.");
		return BLKPREP_KILL;
	}

	tio = prep_tio(rq, md, GFP_ATOMIC);
	if (!tio)
		return BLKPREP_DEFER;

	rq->special = tio;
	rq->cmd_flags |= REQ_DONTPREP;

	return BLKPREP_OK;
}

/*
 * Returns:
 * 0                : the request has been processed
 * DM_MAPIO_REQUEUE : the original request needs to be requeued
 * < 0              : the request was completed due to failure
 */
static int map_request(struct dm_rq_target_io *tio, struct request *rq,
		       struct mapped_device *md)
{
	int r;
	struct dm_target *ti = tio->ti;
	struct request *clone = NULL;

	if (tio->clone) {
		clone = tio->clone;
		r = ti->type->map_rq(ti, clone, &tio->info);
	} else {
		r = ti->type->clone_and_map_rq(ti, rq, &tio->info, &clone);
		if (r < 0) {
			/* The target wants to complete the I/O */
			dm_kill_unmapped_request(rq, r);
			return r;
		}
		if (r != DM_MAPIO_REMAPPED)
			return r;
		if (setup_clone(clone, rq, tio, GFP_ATOMIC)) {
			/* -ENOMEM */
			ti->type->release_clone_rq(clone);
			return DM_MAPIO_REQUEUE;
		}
	}

	switch (r) {
	case DM_MAPIO_SUBMITTED:
		/* The target has taken the I/O to submit by itself later */
		break;
	case DM_MAPIO_REMAPPED:
		/* The target has remapped the I/O so dispatch it */
		trace_block_rq_remap(clone->q, clone, disk_devt(dm_disk(md)),
				     blk_rq_pos(rq));
		dm_dispatch_clone_request(clone, rq);
		break;
	case DM_MAPIO_REQUEUE:
		/* The target wants to requeue the I/O */
		dm_requeue_original_request(md, tio->orig);
		break;
	default:
		if (r > 0) {
			DMWARN("unimplemented target map return value: %d", r);
			BUG();
		}

		/* The target wants to complete the I/O */
		dm_kill_unmapped_request(rq, r);
		return r;
	}

	return 0;
}

static void map_tio_request(struct kthread_work *work)
{
	struct dm_rq_target_io *tio = container_of(work, struct dm_rq_target_io, work);
	struct request *rq = tio->orig;
	struct mapped_device *md = tio->md;

	if (map_request(tio, rq, md) == DM_MAPIO_REQUEUE)
		dm_requeue_original_request(md, rq);
}

static void dm_start_request(struct mapped_device *md, struct request *orig)
{
	if (!orig->q->mq_ops)
		blk_start_request(orig);
	else
		blk_mq_start_request(orig);
	atomic_inc(&md->pending[rq_data_dir(orig)]);

	if (md->seq_rq_merge_deadline_usecs) {
		md->last_rq_pos = rq_end_sector(orig);
		md->last_rq_rw = rq_data_dir(orig);
		md->last_rq_start_time = ktime_get();
	}

	if (unlikely(dm_stats_used(&md->stats))) {
		struct dm_rq_target_io *tio = tio_from_request(orig);
		tio->duration_jiffies = jiffies;
		tio->n_sectors = blk_rq_sectors(orig);
		dm_stats_account_io(&md->stats, orig->cmd_flags, blk_rq_pos(orig),
				    tio->n_sectors, false, 0, &tio->stats_aux);
	}

	/*
	 * Hold the md reference here for the in-flight I/O.
	 * We can't rely on the reference count by device opener,
	 * because the device may be closed during the request completion
	 * when all bios are completed.
	 * See the comment in rq_completed() too.
	 */
	dm_get(md);
}

#define MAX_SEQ_RQ_MERGE_DEADLINE_USECS 100000

ssize_t dm_attr_rq_based_seq_io_merge_deadline_show(struct mapped_device *md, char *buf)
{
	return sprintf(buf, "%u\n", md->seq_rq_merge_deadline_usecs);
}

ssize_t dm_attr_rq_based_seq_io_merge_deadline_store(struct mapped_device *md,
						     const char *buf, size_t count)
{
	unsigned deadline;

	if (!dm_request_based(md) || md->use_blk_mq)
		return count;

	if (kstrtouint(buf, 10, &deadline))
		return -EINVAL;

	if (deadline > MAX_SEQ_RQ_MERGE_DEADLINE_USECS)
		deadline = MAX_SEQ_RQ_MERGE_DEADLINE_USECS;

	md->seq_rq_merge_deadline_usecs = deadline;

	return count;
}

static bool dm_request_peeked_before_merge_deadline(struct mapped_device *md)
{
	ktime_t kt_deadline;

	if (!md->seq_rq_merge_deadline_usecs)
		return false;

	kt_deadline = ns_to_ktime((u64)md->seq_rq_merge_deadline_usecs * NSEC_PER_USEC);
	kt_deadline = ktime_add_safe(md->last_rq_start_time, kt_deadline);

	return !ktime_after(ktime_get(), kt_deadline);
}

/*
 * q->request_fn for request-based dm.
 * Called with the queue lock held.
 */
static void dm_request_fn(struct request_queue *q)
{
	struct mapped_device *md = q->queuedata;
	int srcu_idx;
	struct dm_table *map = dm_get_live_table(md, &srcu_idx);
	struct dm_target *ti;
	struct request *rq;
	struct dm_rq_target_io *tio;
	sector_t pos;

	/*
	 * For suspend, check blk_queue_stopped() and increment
	 * ->pending within a single queue_lock not to increment the
	 * number of in-flight I/Os after the queue is stopped in
	 * dm_suspend().
	 */
	while (!blk_queue_stopped(q)) {
		rq = blk_peek_request(q);
		if (!rq)
			goto out;

		/* always use block 0 to find the target for flushes for now */
		pos = 0;
		if (!(rq->cmd_flags & REQ_FLUSH))
			pos = blk_rq_pos(rq);

		ti = dm_table_find_target(map, pos);
		if (!dm_target_is_valid(ti)) {
			/*
			 * Must perform setup, that rq_completed() requires,
			 * before calling dm_kill_unmapped_request
			 */
			DMERR_LIMIT("request attempted access beyond the end of device");
			dm_start_request(md, rq);
			dm_kill_unmapped_request(rq, -EIO);
			continue;
		}

		if (dm_request_peeked_before_merge_deadline(md) &&
		    md_in_flight(md) && rq->bio && rq->bio->bi_vcnt == 1 &&
		    md->last_rq_pos == pos && md->last_rq_rw == rq_data_dir(rq))
			goto delay_and_out;

		if (ti->type->busy && ti->type->busy(ti))
			goto delay_and_out;

		dm_start_request(md, rq);

		tio = tio_from_request(rq);
		/* Establish tio->ti before queuing work (map_tio_request) */
		tio->ti = ti;
		queue_kthread_work(&md->kworker, &tio->work);
		BUG_ON(!irqs_disabled());
	}

	goto out;

delay_and_out:
	blk_delay_queue(q, HZ / 100);
out:
	dm_put_live_table(md, srcu_idx);
}

static int dm_any_congested(void *congested_data, int bdi_bits)
{
	int r = bdi_bits;
	struct mapped_device *md = congested_data;
	struct dm_table *map;

	if (!test_bit(DMF_BLOCK_IO_FOR_SUSPEND, &md->flags)) {
		map = dm_get_live_table_fast(md);
		if (map) {
			/*
			 * Request-based dm cares about only own queue for
			 * the query about congestion status of request_queue
			 */
			if (dm_request_based(md))
				r = md->queue->backing_dev_info.wb.state &
				    bdi_bits;
			else
				r = dm_table_any_congested(map, bdi_bits);
		}
		dm_put_live_table_fast(md);
	}

	return r;
}

/*-----------------------------------------------------------------
 * An IDR is used to keep track of allocated minor numbers.
 *---------------------------------------------------------------*/
static void free_minor(int minor)
{
	spin_lock(&_minor_lock);
	idr_remove(&_minor_idr, minor);
	spin_unlock(&_minor_lock);
}

/*
 * See if the device with a specific minor # is free.
 */
static int specific_minor(int minor)
{
	int r;

	if (minor >= (1 << MINORBITS))
		return -EINVAL;

	idr_preload(GFP_KERNEL);
	spin_lock(&_minor_lock);

	r = idr_alloc(&_minor_idr, MINOR_ALLOCED, minor, minor + 1, GFP_NOWAIT);

	spin_unlock(&_minor_lock);
	idr_preload_end();
	if (r < 0)
		return r == -ENOSPC ? -EBUSY : r;
	return 0;
}

static int next_free_minor(int *minor)
{
	int r;

	idr_preload(GFP_KERNEL);
	spin_lock(&_minor_lock);

	r = idr_alloc(&_minor_idr, MINOR_ALLOCED, 0, 1 << MINORBITS, GFP_NOWAIT);

	spin_unlock(&_minor_lock);
	idr_preload_end();
	if (r < 0)
		return r;
	*minor = r;
	return 0;
}

static const struct block_device_operations dm_blk_dops;

static void dm_wq_work(struct work_struct *work);

static void dm_init_md_queue(struct mapped_device *md)
{
	/*
	 * Request-based dm devices cannot be stacked on top of bio-based dm
	 * devices.  The type of this dm device may not have been decided yet.
	 * The type is decided at the first table loading time.
	 * To prevent problematic device stacking, clear the queue flag
	 * for request stacking support until then.
	 *
	 * This queue is new, so no concurrency on the queue_flags.
	 */
	queue_flag_clear_unlocked(QUEUE_FLAG_STACKABLE, md->queue);
}

static void dm_init_old_md_queue(struct mapped_device *md)
{
	md->use_blk_mq = false;
	dm_init_md_queue(md);

	/*
	 * Initialize aspects of queue that aren't relevant for blk-mq
	 */
	md->queue->queuedata = md;
	md->queue->backing_dev_info.congested_fn = dm_any_congested;
	md->queue->backing_dev_info.congested_data = md;

	blk_queue_bounce_limit(md->queue, BLK_BOUNCE_ANY);
}

static void cleanup_mapped_device(struct mapped_device *md)
{
	if (md->wq)
		destroy_workqueue(md->wq);
	if (md->kworker_task)
		kthread_stop(md->kworker_task);
	if (md->io_pool)
		mempool_destroy(md->io_pool);
	if (md->rq_pool)
		mempool_destroy(md->rq_pool);
	if (md->bs)
		bioset_free(md->bs);

	cleanup_srcu_struct(&md->io_barrier);

	if (md->disk) {
		spin_lock(&_minor_lock);
		md->disk->private_data = NULL;
		spin_unlock(&_minor_lock);
		if (blk_get_integrity(md->disk))
			blk_integrity_unregister(md->disk);
		del_gendisk(md->disk);
		put_disk(md->disk);
	}

	if (md->queue)
		blk_cleanup_queue(md->queue);

	if (md->bdev) {
		bdput(md->bdev);
		md->bdev = NULL;
	}
}

/*
 * Allocate and initialise a blank device with a given minor.
 */
static struct mapped_device *alloc_dev(int minor)
{
	int r;
	struct mapped_device *md = kzalloc(sizeof(*md), GFP_KERNEL);
	void *old_md;

	if (!md) {
		DMWARN("unable to allocate device, out of memory.");
		return NULL;
	}

	if (!try_module_get(THIS_MODULE))
		goto bad_module_get;

	/* get a minor number for the dev */
	if (minor == DM_ANY_MINOR)
		r = next_free_minor(&minor);
	else
		r = specific_minor(minor);
	if (r < 0)
		goto bad_minor;

	r = init_srcu_struct(&md->io_barrier);
	if (r < 0)
		goto bad_io_barrier;

	md->use_blk_mq = use_blk_mq;
	md->type = DM_TYPE_NONE;
	mutex_init(&md->suspend_lock);
	mutex_init(&md->type_lock);
	mutex_init(&md->table_devices_lock);
	spin_lock_init(&md->deferred_lock);
	atomic_set(&md->holders, 1);
	atomic_set(&md->open_count, 0);
	atomic_set(&md->event_nr, 0);
	atomic_set(&md->uevent_seq, 0);
	INIT_LIST_HEAD(&md->uevent_list);
	INIT_LIST_HEAD(&md->table_devices);
	spin_lock_init(&md->uevent_lock);

	md->queue = blk_alloc_queue(GFP_KERNEL);
	if (!md->queue)
		goto bad;

	dm_init_md_queue(md);

	md->disk = alloc_disk(1);
	if (!md->disk)
		goto bad;

	atomic_set(&md->pending[0], 0);
	atomic_set(&md->pending[1], 0);
	init_waitqueue_head(&md->wait);
	INIT_WORK(&md->work, dm_wq_work);
	init_waitqueue_head(&md->eventq);
	init_completion(&md->kobj_holder.completion);
	md->kworker_task = NULL;

	md->disk->major = _major;
	md->disk->first_minor = minor;
	md->disk->fops = &dm_blk_dops;
	md->disk->queue = md->queue;
	md->disk->private_data = md;
	sprintf(md->disk->disk_name, "dm-%d", minor);
	add_disk(md->disk);
	format_dev_t(md->name, MKDEV(_major, minor));

	md->wq = alloc_workqueue("kdmflush", WQ_MEM_RECLAIM, 0);
	if (!md->wq)
		goto bad;

	md->bdev = bdget_disk(md->disk, 0);
	if (!md->bdev)
		goto bad;

	bio_init(&md->flush_bio);
	md->flush_bio.bi_bdev = md->bdev;
	md->flush_bio.bi_rw = WRITE_FLUSH;

	dm_stats_init(&md->stats);

	/* Populate the mapping, nobody knows we exist yet */
	spin_lock(&_minor_lock);
	old_md = idr_replace(&_minor_idr, md, minor);
	spin_unlock(&_minor_lock);

	BUG_ON(old_md != MINOR_ALLOCED);

	return md;

bad:
	cleanup_mapped_device(md);
bad_io_barrier:
	free_minor(minor);
bad_minor:
	module_put(THIS_MODULE);
bad_module_get:
	kfree(md);
	return NULL;
}

static void unlock_fs(struct mapped_device *md);

static void free_dev(struct mapped_device *md)
{
	int minor = MINOR(disk_devt(md->disk));

	unlock_fs(md);

	cleanup_mapped_device(md);
	if (md->use_blk_mq)
		blk_mq_free_tag_set(&md->tag_set);

	free_table_devices(&md->table_devices);
	dm_stats_cleanup(&md->stats);
	free_minor(minor);

	module_put(THIS_MODULE);
	kfree(md);
}

static void __bind_mempools(struct mapped_device *md, struct dm_table *t)
{
	struct dm_md_mempools *p = dm_table_get_md_mempools(t);

	if (md->bs) {
		/* The md already has necessary mempools. */
		if (dm_table_get_type(t) == DM_TYPE_BIO_BASED) {
			/*
			 * Reload bioset because front_pad may have changed
			 * because a different table was loaded.
			 */
			bioset_free(md->bs);
			md->bs = p->bs;
			p->bs = NULL;
		}
		/*
		 * There's no need to reload with request-based dm
		 * because the size of front_pad doesn't change.
		 * Note for future: If you are to reload bioset,
		 * prep-ed requests in the queue may refer
		 * to bio from the old bioset, so you must walk
		 * through the queue to unprep.
		 */
		goto out;
	}

	BUG_ON(!p || md->io_pool || md->rq_pool || md->bs);

	md->io_pool = p->io_pool;
	p->io_pool = NULL;
	md->rq_pool = p->rq_pool;
	p->rq_pool = NULL;
	md->bs = p->bs;
	p->bs = NULL;

out:
	/* mempool bind completed, no longer need any mempools in the table */
	dm_table_free_md_mempools(t);
}

/*
 * Bind a table to the device.
 */
static void event_callback(void *context)
{
	unsigned long flags;
	LIST_HEAD(uevents);
	struct mapped_device *md = (struct mapped_device *) context;

	spin_lock_irqsave(&md->uevent_lock, flags);
	list_splice_init(&md->uevent_list, &uevents);
	spin_unlock_irqrestore(&md->uevent_lock, flags);

	dm_send_uevents(&uevents, &disk_to_dev(md->disk)->kobj);

	atomic_inc(&md->event_nr);
	wake_up(&md->eventq);
}

/*
 * Protected by md->suspend_lock obtained by dm_swap_table().
 */
static void __set_size(struct mapped_device *md, sector_t size)
{
	set_capacity(md->disk, size);

	i_size_write(md->bdev->bd_inode, (loff_t)size << SECTOR_SHIFT);
}

/*
 * Returns old map, which caller must destroy.
 */
static struct dm_table *__bind(struct mapped_device *md, struct dm_table *t,
			       struct queue_limits *limits)
{
	struct dm_table *old_map;
	struct request_queue *q = md->queue;
	sector_t size;

	size = dm_table_get_size(t);

	/*
	 * Wipe any geometry if the size of the table changed.
	 */
	if (size != dm_get_size(md))
		memset(&md->geometry, 0, sizeof(md->geometry));

	__set_size(md, size);

	dm_table_event_callback(t, event_callback, md);

	/*
	 * The queue hasn't been stopped yet, if the old table type wasn't
	 * for request-based during suspension.  So stop it to prevent
	 * I/O mapping before resume.
	 * This must be done before setting the queue restrictions,
	 * because request-based dm may be run just after the setting.
	 */
	if (dm_table_request_based(t))
		stop_queue(q);

	__bind_mempools(md, t);

	old_map = rcu_dereference_protected(md->map, lockdep_is_held(&md->suspend_lock));
	rcu_assign_pointer(md->map, t);
	md->immutable_target_type = dm_table_get_immutable_target_type(t);

	dm_table_set_restrictions(t, q, limits);
	if (old_map)
		dm_sync_table(md);

	return old_map;
}

/*
 * Returns unbound table for the caller to free.
 */
static struct dm_table *__unbind(struct mapped_device *md)
{
	struct dm_table *map = rcu_dereference_protected(md->map, 1);

	if (!map)
		return NULL;

	dm_table_event_callback(map, NULL, NULL);
	RCU_INIT_POINTER(md->map, NULL);
	dm_sync_table(md);

	return map;
}

/*
 * Constructor for a new device.
 */
int dm_create(int minor, struct mapped_device **result)
{
	struct mapped_device *md;

	md = alloc_dev(minor);
	if (!md)
		return -ENXIO;

	dm_sysfs_init(md);

	*result = md;
	return 0;
}

/*
 * Functions to manage md->type.
 * All are required to hold md->type_lock.
 */
void dm_lock_md_type(struct mapped_device *md)
{
	mutex_lock(&md->type_lock);
}

void dm_unlock_md_type(struct mapped_device *md)
{
	mutex_unlock(&md->type_lock);
}

void dm_set_md_type(struct mapped_device *md, unsigned type)
{
	BUG_ON(!mutex_is_locked(&md->type_lock));
	md->type = type;
}

unsigned dm_get_md_type(struct mapped_device *md)
{
	BUG_ON(!mutex_is_locked(&md->type_lock));
	return md->type;
}

struct target_type *dm_get_immutable_target_type(struct mapped_device *md)
{
	return md->immutable_target_type;
}

/*
 * The queue_limits are only valid as long as you have a reference
 * count on 'md'.
 */
struct queue_limits *dm_get_queue_limits(struct mapped_device *md)
{
	BUG_ON(!atomic_read(&md->holders));
	return &md->queue->limits;
}
EXPORT_SYMBOL_GPL(dm_get_queue_limits);

static void init_rq_based_worker_thread(struct mapped_device *md)
{
	/* Initialize the request-based DM worker thread */
	init_kthread_worker(&md->kworker);
	md->kworker_task = kthread_run(kthread_worker_fn, &md->kworker,
				       "kdmwork-%s", dm_device_name(md));
}

/*
 * Fully initialize a request-based queue (->elevator, ->request_fn, etc).
 */
static int dm_init_request_based_queue(struct mapped_device *md)
{
	struct request_queue *q = NULL;

	/* Fully initialize the queue */
	q = blk_init_allocated_queue(md->queue, dm_request_fn, NULL);
	if (!q)
		return -EINVAL;

	/* disable dm_request_fn's merge heuristic by default */
	md->seq_rq_merge_deadline_usecs = 0;

	md->queue = q;
	dm_init_old_md_queue(md);
	blk_queue_softirq_done(md->queue, dm_softirq_done);
	blk_queue_prep_rq(md->queue, dm_prep_fn);

	init_rq_based_worker_thread(md);

	elv_register_queue(md->queue);

	return 0;
}

static int dm_mq_init_request(void *data, struct request *rq,
			      unsigned int hctx_idx, unsigned int request_idx,
			      unsigned int numa_node)
{
	struct mapped_device *md = data;
	struct dm_rq_target_io *tio = blk_mq_rq_to_pdu(rq);

	/*
	 * Must initialize md member of tio, otherwise it won't
	 * be available in dm_mq_queue_rq.
	 */
	tio->md = md;

	return 0;
}

static int dm_mq_queue_rq(struct blk_mq_hw_ctx *hctx,
			  const struct blk_mq_queue_data *bd)
{
	struct request *rq = bd->rq;
	struct dm_rq_target_io *tio = blk_mq_rq_to_pdu(rq);
	struct mapped_device *md = tio->md;
	int srcu_idx;
	struct dm_table *map = dm_get_live_table(md, &srcu_idx);
	struct dm_target *ti;
	sector_t pos;

	/* always use block 0 to find the target for flushes for now */
	pos = 0;
	if (!(rq->cmd_flags & REQ_FLUSH))
		pos = blk_rq_pos(rq);

	ti = dm_table_find_target(map, pos);
	if (!dm_target_is_valid(ti)) {
		dm_put_live_table(md, srcu_idx);
		DMERR_LIMIT("request attempted access beyond the end of device");
		/*
		 * Must perform setup, that rq_completed() requires,
		 * before returning BLK_MQ_RQ_QUEUE_ERROR
		 */
		dm_start_request(md, rq);
		return BLK_MQ_RQ_QUEUE_ERROR;
	}
	dm_put_live_table(md, srcu_idx);

	if (ti->type->busy && ti->type->busy(ti))
		return BLK_MQ_RQ_QUEUE_BUSY;

	dm_start_request(md, rq);

	/* Init tio using md established in .init_request */
	init_tio(tio, rq, md);

	/*
	 * Establish tio->ti before queuing work (map_tio_request)
	 * or making direct call to map_request().
	 */
	tio->ti = ti;

	/* Clone the request if underlying devices aren't blk-mq */
	if (dm_table_get_type(map) == DM_TYPE_REQUEST_BASED) {
		/* clone request is allocated at the end of the pdu */
		tio->clone = (void *)blk_mq_rq_to_pdu(rq) + sizeof(struct dm_rq_target_io);
		(void) clone_rq(rq, md, tio, GFP_ATOMIC);
		queue_kthread_work(&md->kworker, &tio->work);
	} else {
		/* Direct call is fine since .queue_rq allows allocations */
		if (map_request(tio, rq, md) == DM_MAPIO_REQUEUE) {
			/* Undo dm_start_request() before requeuing */
			rq_end_stats(md, rq);
			rq_completed(md, rq_data_dir(rq), false);
			return BLK_MQ_RQ_QUEUE_BUSY;
		}
	}

	return BLK_MQ_RQ_QUEUE_OK;
}

static struct blk_mq_ops dm_mq_ops = {
	.queue_rq = dm_mq_queue_rq,
	.map_queue = blk_mq_map_queue,
	.complete = dm_softirq_done,
	.init_request = dm_mq_init_request,
};

static int dm_init_request_based_blk_mq_queue(struct mapped_device *md)
{
	unsigned md_type = dm_get_md_type(md);
	struct request_queue *q;
	int err;

	memset(&md->tag_set, 0, sizeof(md->tag_set));
	md->tag_set.ops = &dm_mq_ops;
	md->tag_set.queue_depth = BLKDEV_MAX_RQ;
	md->tag_set.numa_node = NUMA_NO_NODE;
	md->tag_set.flags = BLK_MQ_F_SHOULD_MERGE | BLK_MQ_F_SG_MERGE;
	md->tag_set.nr_hw_queues = 1;
	if (md_type == DM_TYPE_REQUEST_BASED) {
		/* make the memory for non-blk-mq clone part of the pdu */
		md->tag_set.cmd_size = sizeof(struct dm_rq_target_io) + sizeof(struct request);
	} else
		md->tag_set.cmd_size = sizeof(struct dm_rq_target_io);
	md->tag_set.driver_data = md;

	err = blk_mq_alloc_tag_set(&md->tag_set);
	if (err)
		return err;

	q = blk_mq_init_allocated_queue(&md->tag_set, md->queue);
	if (IS_ERR(q)) {
		err = PTR_ERR(q);
		goto out_tag_set;
	}
	md->queue = q;
	dm_init_md_queue(md);

	/* backfill 'mq' sysfs registration normally done in blk_register_queue */
	blk_mq_register_disk(md->disk);

	if (md_type == DM_TYPE_REQUEST_BASED)
		init_rq_based_worker_thread(md);

	return 0;

out_tag_set:
	blk_mq_free_tag_set(&md->tag_set);
	return err;
}

static unsigned filter_md_type(unsigned type, struct mapped_device *md)
{
	if (type == DM_TYPE_BIO_BASED)
		return type;

	return !md->use_blk_mq ? DM_TYPE_REQUEST_BASED : DM_TYPE_MQ_REQUEST_BASED;
}

/*
 * Setup the DM device's queue based on md's type
 */
int dm_setup_md_queue(struct mapped_device *md)
{
	int r;
	unsigned md_type = filter_md_type(dm_get_md_type(md), md);

	switch (md_type) {
	case DM_TYPE_REQUEST_BASED:
		r = dm_init_request_based_queue(md);
		if (r) {
			DMWARN("Cannot initialize queue for request-based mapped device");
			return r;
		}
		break;
	case DM_TYPE_MQ_REQUEST_BASED:
		r = dm_init_request_based_blk_mq_queue(md);
		if (r) {
			DMWARN("Cannot initialize queue for request-based blk-mq mapped device");
			return r;
		}
		break;
	case DM_TYPE_BIO_BASED:
		dm_init_old_md_queue(md);
		blk_queue_make_request(md->queue, dm_make_request);
		break;
	}

	return 0;
}

struct mapped_device *dm_get_md(dev_t dev)
{
	struct mapped_device *md;
	unsigned minor = MINOR(dev);

	if (MAJOR(dev) != _major || minor >= (1 << MINORBITS))
		return NULL;

	spin_lock(&_minor_lock);

	md = idr_find(&_minor_idr, minor);
	if (md) {
		if ((md == MINOR_ALLOCED ||
		     (MINOR(disk_devt(dm_disk(md))) != minor) ||
		     dm_deleting_md(md) ||
		     test_bit(DMF_FREEING, &md->flags))) {
			md = NULL;
			goto out;
		}
		dm_get(md);
	}

out:
	spin_unlock(&_minor_lock);

	return md;
}
EXPORT_SYMBOL_GPL(dm_get_md);

void *dm_get_mdptr(struct mapped_device *md)
{
	return md->interface_ptr;
}

void dm_set_mdptr(struct mapped_device *md, void *ptr)
{
	md->interface_ptr = ptr;
}

void dm_get(struct mapped_device *md)
{
	atomic_inc(&md->holders);
	BUG_ON(test_bit(DMF_FREEING, &md->flags));
}

int dm_hold(struct mapped_device *md)
{
	spin_lock(&_minor_lock);
	if (test_bit(DMF_FREEING, &md->flags)) {
		spin_unlock(&_minor_lock);
		return -EBUSY;
	}
	dm_get(md);
	spin_unlock(&_minor_lock);
	return 0;
}
EXPORT_SYMBOL_GPL(dm_hold);

const char *dm_device_name(struct mapped_device *md)
{
	return md->name;
}
EXPORT_SYMBOL_GPL(dm_device_name);

static void __dm_destroy(struct mapped_device *md, bool wait)
{
	struct dm_table *map;
	int srcu_idx;

	might_sleep();

	map = dm_get_live_table(md, &srcu_idx);

	spin_lock(&_minor_lock);
	idr_replace(&_minor_idr, MINOR_ALLOCED, MINOR(disk_devt(dm_disk(md))));
	set_bit(DMF_FREEING, &md->flags);
	spin_unlock(&_minor_lock);

	if (dm_request_based(md) && md->kworker_task)
		flush_kthread_worker(&md->kworker);

	/*
	 * Take suspend_lock so that presuspend and postsuspend methods
	 * do not race with internal suspend.
	 */
	mutex_lock(&md->suspend_lock);
	if (!dm_suspended_md(md)) {
		dm_table_presuspend_targets(map);
		dm_table_postsuspend_targets(map);
	}
	mutex_unlock(&md->suspend_lock);

	/* dm_put_live_table must be before msleep, otherwise deadlock is possible */
	dm_put_live_table(md, srcu_idx);

	/*
	 * Rare, but there may be I/O requests still going to complete,
	 * for example.  Wait for all references to disappear.
	 * No one should increment the reference count of the mapped_device,
	 * after the mapped_device state becomes DMF_FREEING.
	 */
	if (wait)
		while (atomic_read(&md->holders))
			msleep(1);
	else if (atomic_read(&md->holders))
		DMWARN("%s: Forcibly removing mapped_device still in use! (%d users)",
		       dm_device_name(md), atomic_read(&md->holders));

	dm_sysfs_exit(md);
	dm_table_destroy(__unbind(md));
	free_dev(md);
}

void dm_destroy(struct mapped_device *md)
{
	__dm_destroy(md, true);
}

void dm_destroy_immediate(struct mapped_device *md)
{
	__dm_destroy(md, false);
}

void dm_put(struct mapped_device *md)
{
	atomic_dec(&md->holders);
}
EXPORT_SYMBOL_GPL(dm_put);

static int dm_wait_for_completion(struct mapped_device *md, int interruptible)
{
	int r = 0;
	DECLARE_WAITQUEUE(wait, current);

	add_wait_queue(&md->wait, &wait);

	while (1) {
		set_current_state(interruptible);

		if (!md_in_flight(md))
			break;

		if (interruptible == TASK_INTERRUPTIBLE &&
		    signal_pending(current)) {
			r = -EINTR;
			break;
		}

		io_schedule();
	}
	set_current_state(TASK_RUNNING);

	remove_wait_queue(&md->wait, &wait);

	return r;
}

/*
 * Process the deferred bios
 */
static void dm_wq_work(struct work_struct *work)
{
	struct mapped_device *md = container_of(work, struct mapped_device,
						work);
	struct bio *c;
	int srcu_idx;
	struct dm_table *map;

	map = dm_get_live_table(md, &srcu_idx);

	while (!test_bit(DMF_BLOCK_IO_FOR_SUSPEND, &md->flags)) {
		spin_lock_irq(&md->deferred_lock);
		c = bio_list_pop(&md->deferred);
		spin_unlock_irq(&md->deferred_lock);

		if (!c)
			break;

		if (dm_request_based(md))
			generic_make_request(c);
		else
			__split_and_process_bio(md, map, c);
	}

	dm_put_live_table(md, srcu_idx);
}

static void dm_queue_flush(struct mapped_device *md)
{
	clear_bit(DMF_BLOCK_IO_FOR_SUSPEND, &md->flags);
	smp_mb__after_atomic();
	queue_work(md->wq, &md->work);
}

/*
 * Swap in a new table, returning the old one for the caller to destroy.
 */
struct dm_table *dm_swap_table(struct mapped_device *md, struct dm_table *table)
{
	struct dm_table *live_map = NULL, *map = ERR_PTR(-EINVAL);
	struct queue_limits limits;
	int r;

	mutex_lock(&md->suspend_lock);

	/* device must be suspended */
	if (!dm_suspended_md(md))
		goto out;

	/*
	 * If the new table has no data devices, retain the existing limits.
	 * This helps multipath with queue_if_no_path if all paths disappear,
	 * then new I/O is queued based on these limits, and then some paths
	 * reappear.
	 */
	if (dm_table_has_no_data_devices(table)) {
		live_map = dm_get_live_table_fast(md);
		if (live_map)
			limits = md->queue->limits;
		dm_put_live_table_fast(md);
	}

	if (!live_map) {
		r = dm_calculate_queue_limits(table, &limits);
		if (r) {
			map = ERR_PTR(r);
			goto out;
		}
	}

	map = __bind(md, table, &limits);

out:
	mutex_unlock(&md->suspend_lock);
	return map;
}

/*
 * Functions to lock and unlock any filesystem running on the
 * device.
 */
static int lock_fs(struct mapped_device *md)
{
	int r;

	WARN_ON(md->frozen_sb);

	md->frozen_sb = freeze_bdev(md->bdev);
	if (IS_ERR(md->frozen_sb)) {
		r = PTR_ERR(md->frozen_sb);
		md->frozen_sb = NULL;
		return r;
	}

	set_bit(DMF_FROZEN, &md->flags);

	return 0;
}

static void unlock_fs(struct mapped_device *md)
{
	if (!test_bit(DMF_FROZEN, &md->flags))
		return;

	thaw_bdev(md->bdev, md->frozen_sb);
	md->frozen_sb = NULL;
	clear_bit(DMF_FROZEN, &md->flags);
}

/*
 * If __dm_suspend returns 0, the device is completely quiescent
 * now. There is no request-processing activity. All new requests
 * are being added to md->deferred list.
 *
 * Caller must hold md->suspend_lock
 */
static int __dm_suspend(struct mapped_device *md, struct dm_table *map,
			unsigned suspend_flags, int interruptible)
{
	bool do_lockfs = suspend_flags & DM_SUSPEND_LOCKFS_FLAG;
	bool noflush = suspend_flags & DM_SUSPEND_NOFLUSH_FLAG;
	int r;

	/*
	 * DMF_NOFLUSH_SUSPENDING must be set before presuspend.
	 * This flag is cleared before dm_suspend returns.
	 */
	if (noflush)
		set_bit(DMF_NOFLUSH_SUSPENDING, &md->flags);

	/*
	 * This gets reverted if there's an error later and the targets
	 * provide the .presuspend_undo hook.
	 */
	dm_table_presuspend_targets(map);

	/*
	 * Flush I/O to the device.
	 * Any I/O submitted after lock_fs() may not be flushed.
	 * noflush takes precedence over do_lockfs.
	 * (lock_fs() flushes I/Os and waits for them to complete.)
	 */
	if (!noflush && do_lockfs) {
		r = lock_fs(md);
		if (r) {
			dm_table_presuspend_undo_targets(map);
			return r;
		}
	}

	/*
	 * Here we must make sure that no processes are submitting requests
	 * to target drivers i.e. no one may be executing
	 * __split_and_process_bio. This is called from dm_request and
	 * dm_wq_work.
	 *
	 * To get all processes out of __split_and_process_bio in dm_request,
	 * we take the write lock. To prevent any process from reentering
	 * __split_and_process_bio from dm_request and quiesce the thread
	 * (dm_wq_work), we set BMF_BLOCK_IO_FOR_SUSPEND and call
	 * flush_workqueue(md->wq).
	 */
	set_bit(DMF_BLOCK_IO_FOR_SUSPEND, &md->flags);
	if (map)
		synchronize_srcu(&md->io_barrier);

	/*
	 * Stop md->queue before flushing md->wq in case request-based
	 * dm defers requests to md->wq from md->queue.
	 */
	if (dm_request_based(md)) {
		stop_queue(md->queue);
		if (md->kworker_task)
			flush_kthread_worker(&md->kworker);
	}

	flush_workqueue(md->wq);

	/*
	 * At this point no more requests are entering target request routines.
	 * We call dm_wait_for_completion to wait for all existing requests
	 * to finish.
	 */
	r = dm_wait_for_completion(md, interruptible);

	if (noflush)
		clear_bit(DMF_NOFLUSH_SUSPENDING, &md->flags);
	if (map)
		synchronize_srcu(&md->io_barrier);

	/* were we interrupted ? */
	if (r < 0) {
		dm_queue_flush(md);

		if (dm_request_based(md))
			start_queue(md->queue);

		unlock_fs(md);
		dm_table_presuspend_undo_targets(map);
		/* pushback list is already flushed, so skip flush */
	}

	return r;
}

/*
 * We need to be able to change a mapping table under a mounted
 * filesystem.  For example we might want to move some data in
 * the background.  Before the table can be swapped with
 * dm_bind_table, dm_suspend must be called to flush any in
 * flight bios and ensure that any further io gets deferred.
 */
/*
 * Suspend mechanism in request-based dm.
 *
 * 1. Flush all I/Os by lock_fs() if needed.
 * 2. Stop dispatching any I/O by stopping the request_queue.
 * 3. Wait for all in-flight I/Os to be completed or requeued.
 *
 * To abort suspend, start the request_queue.
 */
int dm_suspend(struct mapped_device *md, unsigned suspend_flags)
{
	struct dm_table *map = NULL;
	int r = 0;

retry:
	mutex_lock_nested(&md->suspend_lock, SINGLE_DEPTH_NESTING);

	if (dm_suspended_md(md)) {
		r = -EINVAL;
		goto out_unlock;
	}

	if (dm_suspended_internally_md(md)) {
		/* already internally suspended, wait for internal resume */
		mutex_unlock(&md->suspend_lock);
		r = wait_on_bit(&md->flags, DMF_SUSPENDED_INTERNALLY, TASK_INTERRUPTIBLE);
		if (r)
			return r;
		goto retry;
	}

	map = rcu_dereference_protected(md->map, lockdep_is_held(&md->suspend_lock));

	r = __dm_suspend(md, map, suspend_flags, TASK_INTERRUPTIBLE);
	if (r)
		goto out_unlock;

	set_bit(DMF_SUSPENDED, &md->flags);

	dm_table_postsuspend_targets(map);

out_unlock:
	mutex_unlock(&md->suspend_lock);
	return r;
}

static int __dm_resume(struct mapped_device *md, struct dm_table *map)
{
	if (map) {
		int r = dm_table_resume_targets(map);
		if (r)
			return r;
	}

	dm_queue_flush(md);

	/*
	 * Flushing deferred I/Os must be done after targets are resumed
	 * so that mapping of targets can work correctly.
	 * Request-based dm is queueing the deferred I/Os in its request_queue.
	 */
	if (dm_request_based(md))
		start_queue(md->queue);

	unlock_fs(md);

	return 0;
}

int dm_resume(struct mapped_device *md)
{
	int r = -EINVAL;
	struct dm_table *map = NULL;

retry:
	mutex_lock_nested(&md->suspend_lock, SINGLE_DEPTH_NESTING);

	if (!dm_suspended_md(md))
		goto out;

	if (dm_suspended_internally_md(md)) {
		/* already internally suspended, wait for internal resume */
		mutex_unlock(&md->suspend_lock);
		r = wait_on_bit(&md->flags, DMF_SUSPENDED_INTERNALLY, TASK_INTERRUPTIBLE);
		if (r)
			return r;
		goto retry;
	}

	map = rcu_dereference_protected(md->map, lockdep_is_held(&md->suspend_lock));
	if (!map || !dm_table_get_size(map))
		goto out;

	r = __dm_resume(md, map);
	if (r)
		goto out;

	clear_bit(DMF_SUSPENDED, &md->flags);

	r = 0;
out:
	mutex_unlock(&md->suspend_lock);

	return r;
}

/*
 * Internal suspend/resume works like userspace-driven suspend. It waits
 * until all bios finish and prevents issuing new bios to the target drivers.
 * It may be used only from the kernel.
 */

static void __dm_internal_suspend(struct mapped_device *md, unsigned suspend_flags)
{
	struct dm_table *map = NULL;

	if (md->internal_suspend_count++)
		return; /* nested internal suspend */

	if (dm_suspended_md(md)) {
		set_bit(DMF_SUSPENDED_INTERNALLY, &md->flags);
		return; /* nest suspend */
	}

	map = rcu_dereference_protected(md->map, lockdep_is_held(&md->suspend_lock));

	/*
	 * Using TASK_UNINTERRUPTIBLE because only NOFLUSH internal suspend is
	 * supported.  Properly supporting a TASK_INTERRUPTIBLE internal suspend
	 * would require changing .presuspend to return an error -- avoid this
	 * until there is a need for more elaborate variants of internal suspend.
	 */
	(void) __dm_suspend(md, map, suspend_flags, TASK_UNINTERRUPTIBLE);

	set_bit(DMF_SUSPENDED_INTERNALLY, &md->flags);

	dm_table_postsuspend_targets(map);
}

static void __dm_internal_resume(struct mapped_device *md)
{
	BUG_ON(!md->internal_suspend_count);

	if (--md->internal_suspend_count)
		return; /* resume from nested internal suspend */

	if (dm_suspended_md(md))
		goto done; /* resume from nested suspend */

	/*
	 * NOTE: existing callers don't need to call dm_table_resume_targets
	 * (which may fail -- so best to avoid it for now by passing NULL map)
	 */
	(void) __dm_resume(md, NULL);

done:
	clear_bit(DMF_SUSPENDED_INTERNALLY, &md->flags);
	smp_mb__after_atomic();
	wake_up_bit(&md->flags, DMF_SUSPENDED_INTERNALLY);
}

void dm_internal_suspend_noflush(struct mapped_device *md)
{
	mutex_lock(&md->suspend_lock);
	__dm_internal_suspend(md, DM_SUSPEND_NOFLUSH_FLAG);
	mutex_unlock(&md->suspend_lock);
}
EXPORT_SYMBOL_GPL(dm_internal_suspend_noflush);

void dm_internal_resume(struct mapped_device *md)
{
	mutex_lock(&md->suspend_lock);
	__dm_internal_resume(md);
	mutex_unlock(&md->suspend_lock);
}
EXPORT_SYMBOL_GPL(dm_internal_resume);

/*
 * Fast variants of internal suspend/resume hold md->suspend_lock,
 * which prevents interaction with userspace-driven suspend.
 */

void dm_internal_suspend_fast(struct mapped_device *md)
{
	mutex_lock(&md->suspend_lock);
	if (dm_suspended_md(md) || dm_suspended_internally_md(md))
		return;

	set_bit(DMF_BLOCK_IO_FOR_SUSPEND, &md->flags);
	synchronize_srcu(&md->io_barrier);
	flush_workqueue(md->wq);
	dm_wait_for_completion(md, TASK_UNINTERRUPTIBLE);
}
EXPORT_SYMBOL_GPL(dm_internal_suspend_fast);

void dm_internal_resume_fast(struct mapped_device *md)
{
	if (dm_suspended_md(md) || dm_suspended_internally_md(md))
		goto done;

	dm_queue_flush(md);

done:
	mutex_unlock(&md->suspend_lock);
}
EXPORT_SYMBOL_GPL(dm_internal_resume_fast);

/*-----------------------------------------------------------------
 * Event notification.
 *---------------------------------------------------------------*/
int dm_kobject_uevent(struct mapped_device *md, enum kobject_action action,
		       unsigned cookie)
{
	char udev_cookie[DM_COOKIE_LENGTH];
	char *envp[] = { udev_cookie, NULL };

	if (!cookie)
		return kobject_uevent(&disk_to_dev(md->disk)->kobj, action);
	else {
		snprintf(udev_cookie, DM_COOKIE_LENGTH, "%s=%u",
			 DM_COOKIE_ENV_VAR_NAME, cookie);
		return kobject_uevent_env(&disk_to_dev(md->disk)->kobj,
					  action, envp);
	}
}

uint32_t dm_next_uevent_seq(struct mapped_device *md)
{
	return atomic_add_return(1, &md->uevent_seq);
}

uint32_t dm_get_event_nr(struct mapped_device *md)
{
	return atomic_read(&md->event_nr);
}

int dm_wait_event(struct mapped_device *md, int event_nr)
{
	return wait_event_interruptible(md->eventq,
			(event_nr != atomic_read(&md->event_nr)));
}

void dm_uevent_add(struct mapped_device *md, struct list_head *elist)
{
	unsigned long flags;

	spin_lock_irqsave(&md->uevent_lock, flags);
	list_add(elist, &md->uevent_list);
	spin_unlock_irqrestore(&md->uevent_lock, flags);
}

/*
 * The gendisk is only valid as long as you have a reference
 * count on 'md'.
 */
struct gendisk *dm_disk(struct mapped_device *md)
{
	return md->disk;
}
EXPORT_SYMBOL_GPL(dm_disk);

struct kobject *dm_kobject(struct mapped_device *md)
{
	return &md->kobj_holder.kobj;
}

struct mapped_device *dm_get_from_kobject(struct kobject *kobj)
{
	struct mapped_device *md;

	md = container_of(kobj, struct mapped_device, kobj_holder.kobj);

	if (test_bit(DMF_FREEING, &md->flags) ||
	    dm_deleting_md(md))
		return NULL;

	dm_get(md);
	return md;
}

int dm_suspended_md(struct mapped_device *md)
{
	return test_bit(DMF_SUSPENDED, &md->flags);
}

int dm_suspended_internally_md(struct mapped_device *md)
{
	return test_bit(DMF_SUSPENDED_INTERNALLY, &md->flags);
}

int dm_test_deferred_remove_flag(struct mapped_device *md)
{
	return test_bit(DMF_DEFERRED_REMOVE, &md->flags);
}

int dm_suspended(struct dm_target *ti)
{
	return dm_suspended_md(dm_table_get_md(ti->table));
}
EXPORT_SYMBOL_GPL(dm_suspended);

int dm_noflush_suspending(struct dm_target *ti)
{
	return __noflush_suspending(dm_table_get_md(ti->table));
}
EXPORT_SYMBOL_GPL(dm_noflush_suspending);

struct dm_md_mempools *dm_alloc_md_mempools(struct mapped_device *md, unsigned type,
					    unsigned integrity, unsigned per_bio_data_size)
{
	struct dm_md_mempools *pools = kzalloc(sizeof(*pools), GFP_KERNEL);
	struct kmem_cache *cachep = NULL;
	unsigned int pool_size = 0;
	unsigned int front_pad;

	if (!pools)
		return NULL;

	type = filter_md_type(type, md);

	switch (type) {
	case DM_TYPE_BIO_BASED:
		cachep = _io_cache;
		pool_size = dm_get_reserved_bio_based_ios();
		front_pad = roundup(per_bio_data_size, __alignof__(struct dm_target_io)) + offsetof(struct dm_target_io, clone);
		break;
	case DM_TYPE_REQUEST_BASED:
		cachep = _rq_tio_cache;
		pool_size = dm_get_reserved_rq_based_ios();
		pools->rq_pool = mempool_create_slab_pool(pool_size, _rq_cache);
		if (!pools->rq_pool)
			goto out;
		/* fall through to setup remaining rq-based pools */
	case DM_TYPE_MQ_REQUEST_BASED:
		if (!pool_size)
			pool_size = dm_get_reserved_rq_based_ios();
		front_pad = offsetof(struct dm_rq_clone_bio_info, clone);
		/* per_bio_data_size is not used. See __bind_mempools(). */
		WARN_ON(per_bio_data_size != 0);
		break;
	default:
		BUG();
	}

	if (cachep) {
		pools->io_pool = mempool_create_slab_pool(pool_size, cachep);
		if (!pools->io_pool)
			goto out;
	}

	pools->bs = bioset_create_nobvec(pool_size, front_pad);
	if (!pools->bs)
		goto out;

	if (integrity && bioset_integrity_create(pools->bs, pool_size))
		goto out;

	return pools;

out:
	dm_free_md_mempools(pools);

	return NULL;
}

void dm_free_md_mempools(struct dm_md_mempools *pools)
{
	if (!pools)
		return;

	if (pools->io_pool)
		mempool_destroy(pools->io_pool);

	if (pools->rq_pool)
		mempool_destroy(pools->rq_pool);

	if (pools->bs)
		bioset_free(pools->bs);

	kfree(pools);
}

static const struct block_device_operations dm_blk_dops = {
	.open = dm_blk_open,
	.release = dm_blk_close,
	.ioctl = dm_blk_ioctl,
	.getgeo = dm_blk_getgeo,
	.owner = THIS_MODULE
};

/*
 * module hooks
 */
module_init(dm_init);
module_exit(dm_exit);

module_param(major, uint, 0);
MODULE_PARM_DESC(major, "The major number of the device mapper");

module_param(reserved_bio_based_ios, uint, S_IRUGO | S_IWUSR);
MODULE_PARM_DESC(reserved_bio_based_ios, "Reserved IOs in bio-based mempools");

module_param(reserved_rq_based_ios, uint, S_IRUGO | S_IWUSR);
MODULE_PARM_DESC(reserved_rq_based_ios, "Reserved IOs in request-based mempools");

module_param(use_blk_mq, bool, S_IRUGO | S_IWUSR);
MODULE_PARM_DESC(use_blk_mq, "Use block multiqueue for request-based DM devices");

MODULE_DESCRIPTION(DM_NAME " driver");
MODULE_AUTHOR("Joe Thornber <dm-devel@redhat.com>");
MODULE_LICENSE("GPL");<|MERGE_RESOLUTION|>--- conflicted
+++ resolved
@@ -1720,63 +1720,6 @@
  * CRUD END
  *---------------------------------------------------------------*/
 
-<<<<<<< HEAD
-static int dm_merge_bvec(struct request_queue *q,
-			 struct bvec_merge_data *bvm,
-			 struct bio_vec *biovec)
-{
-	struct mapped_device *md = q->queuedata;
-	struct dm_table *map = dm_get_live_table_fast(md);
-	struct dm_target *ti;
-	sector_t max_sectors;
-	int max_size = 0;
-
-	if (unlikely(!map))
-		goto out;
-
-	ti = dm_table_find_target(map, bvm->bi_sector);
-	if (!dm_target_is_valid(ti))
-		goto out;
-
-	/*
-	 * Find maximum amount of I/O that won't need splitting
-	 */
-	max_sectors = min(max_io_len(bvm->bi_sector, ti),
-			  (sector_t) BIO_MAX_SECTORS);
-	max_size = (max_sectors << SECTOR_SHIFT) - bvm->bi_size;
-	if (max_size < 0)
-		max_size = 0;
-
-	/*
-	 * merge_bvec_fn() returns number of bytes
-	 * it can accept at this offset
-	 * max is precomputed maximal io size
-	 */
-	if (max_size && ti->type->merge)
-		max_size = ti->type->merge(ti, bvm, biovec, max_size);
-	/*
-	 * If the target doesn't support merge method and some of the devices
-	 * provided their merge_bvec method (we know this by looking at
-	 * queue_max_hw_sectors), then we can't allow bios with multiple vector
-	 * entries.  So always set max_size to 0, and the code below allows
-	 * just one page.
-	 */
-	else if (queue_max_hw_sectors(q) <= PAGE_SIZE >> 9)
-		max_size = 0;
-
-out:
-	dm_put_live_table_fast(md);
-	/*
-	 * Always allow an entire first page
-	 */
-	if (max_size <= biovec->bv_len && !(bvm->bi_size >> SECTOR_SHIFT))
-		max_size = biovec->bv_len;
-
-	return max_size;
-}
-
-=======
->>>>>>> 2ca495ac
 /*
  * The request function that just remaps the bio built up by
  * dm_merge_bvec.
