/*  Paravirtualization interfaces
    Copyright (C) 2006 Rusty Russell IBM Corporation

    This program is free software; you can redistribute it and/or modify
    it under the terms of the GNU General Public License as published by
    the Free Software Foundation; either version 2 of the License, or
    (at your option) any later version.

    This program is distributed in the hope that it will be useful,
    but WITHOUT ANY WARRANTY; without even the implied warranty of
    MERCHANTABILITY or FITNESS FOR A PARTICULAR PURPOSE.  See the
    GNU General Public License for more details.

    You should have received a copy of the GNU General Public License
    along with this program; if not, write to the Free Software
    Foundation, Inc., 51 Franklin St, Fifth Floor, Boston, MA  02110-1301  USA

    2007 - x86_64 support added by Glauber de Oliveira Costa, Red Hat Inc
*/

#include <linux/errno.h>
#include <linux/module.h>
#include <linux/efi.h>
#include <linux/bcd.h>
#include <linux/highmem.h>

#include <asm/bug.h>
#include <asm/paravirt.h>
#include <asm/desc.h>
#include <asm/setup.h>
#include <asm/arch_hooks.h>
#include <asm/pgtable.h>
#include <asm/time.h>
#include <asm/pgalloc.h>
#include <asm/irq.h>
#include <asm/delay.h>
#include <asm/fixmap.h>
#include <asm/apic.h>
#include <asm/tlbflush.h>
#include <asm/timer.h>

/* nop stub */
void _paravirt_nop(void)
{
}

/* identity function, which can be inlined */
u32 _paravirt_ident_32(u32 x)
{
	return x;
}

u64 _paravirt_ident_64(u64 x)
{
	return x;
}

static void __init default_banner(void)
{
	printk(KERN_INFO "Booting paravirtualized kernel on %s\n",
	       pv_info.name);
}

char *memory_setup(void)
{
	return pv_init_ops.memory_setup();
}

/* Simple instruction patching code. */
#define DEF_NATIVE(ops, name, code)					\
	extern const char start_##ops##_##name[], end_##ops##_##name[];	\
	asm("start_" #ops "_" #name ": " code "; end_" #ops "_" #name ":")

/* Undefined instruction for dealing with missing ops pointers. */
static const unsigned char ud2a[] = { 0x0f, 0x0b };

unsigned paravirt_patch_nop(void)
{
	return 0;
}

unsigned paravirt_patch_ignore(unsigned len)
{
	return len;
}

struct branch {
	unsigned char opcode;
	u32 delta;
} __attribute__((packed));

unsigned paravirt_patch_call(void *insnbuf,
			     const void *target, u16 tgt_clobbers,
			     unsigned long addr, u16 site_clobbers,
			     unsigned len)
{
	struct branch *b = insnbuf;
	unsigned long delta = (unsigned long)target - (addr+5);

	if (tgt_clobbers & ~site_clobbers)
		return len;	/* target would clobber too much for this site */
	if (len < 5)
		return len;	/* call too long for patch site */

	b->opcode = 0xe8; /* call */
	b->delta = delta;
	BUILD_BUG_ON(sizeof(*b) != 5);

	return 5;
}

unsigned paravirt_patch_jmp(void *insnbuf, const void *target,
			    unsigned long addr, unsigned len)
{
	struct branch *b = insnbuf;
	unsigned long delta = (unsigned long)target - (addr+5);

	if (len < 5)
		return len;	/* call too long for patch site */

	b->opcode = 0xe9;	/* jmp */
	b->delta = delta;

	return 5;
}

/* Neat trick to map patch type back to the call within the
 * corresponding structure. */
static void *get_call_destination(u8 type)
{
	struct paravirt_patch_template tmpl = {
		.pv_init_ops = pv_init_ops,
		.pv_time_ops = pv_time_ops,
		.pv_cpu_ops = pv_cpu_ops,
		.pv_irq_ops = pv_irq_ops,
		.pv_apic_ops = pv_apic_ops,
		.pv_mmu_ops = pv_mmu_ops,
		.pv_lock_ops = pv_lock_ops,
	};
	return *((void **)&tmpl + type);
}

unsigned paravirt_patch_default(u8 type, u16 clobbers, void *insnbuf,
				unsigned long addr, unsigned len)
{
	void *opfunc = get_call_destination(type);
	unsigned ret;

	if (opfunc == NULL)
		/* If there's no function, patch it with a ud2a (BUG) */
		ret = paravirt_patch_insns(insnbuf, len, ud2a, ud2a+sizeof(ud2a));
	else if (opfunc == _paravirt_nop)
		/* If the operation is a nop, then nop the callsite */
		ret = paravirt_patch_nop();

	/* identity functions just return their single argument */
	else if (opfunc == _paravirt_ident_32)
		ret = paravirt_patch_ident_32(insnbuf, len);
	else if (opfunc == _paravirt_ident_64)
		ret = paravirt_patch_ident_64(insnbuf, len);

	else if (type == PARAVIRT_PATCH(pv_cpu_ops.iret) ||
		 type == PARAVIRT_PATCH(pv_cpu_ops.irq_enable_sysexit) ||
		 type == PARAVIRT_PATCH(pv_cpu_ops.usergs_sysret32) ||
		 type == PARAVIRT_PATCH(pv_cpu_ops.usergs_sysret64))
		/* If operation requires a jmp, then jmp */
		ret = paravirt_patch_jmp(insnbuf, opfunc, addr, len);
	else
		/* Otherwise call the function; assume target could
		   clobber any caller-save reg */
		ret = paravirt_patch_call(insnbuf, opfunc, CLBR_ANY,
					  addr, clobbers, len);

	return ret;
}

unsigned paravirt_patch_insns(void *insnbuf, unsigned len,
			      const char *start, const char *end)
{
	unsigned insn_len = end - start;

	if (insn_len > len || start == NULL)
		insn_len = len;
	else
		memcpy(insnbuf, start, insn_len);

	return insn_len;
}

void init_IRQ(void)
{
	pv_irq_ops.init_IRQ();
}

static void native_flush_tlb(void)
{
	__native_flush_tlb();
}

/*
 * Global pages have to be flushed a bit differently. Not a real
 * performance problem because this does not happen often.
 */
static void native_flush_tlb_global(void)
{
	__native_flush_tlb_global();
}

static void native_flush_tlb_single(unsigned long addr)
{
	__native_flush_tlb_single(addr);
}

/* These are in entry.S */
extern void native_iret(void);
extern void native_irq_enable_sysexit(void);
extern void native_usergs_sysret32(void);
extern void native_usergs_sysret64(void);

static int __init print_banner(void)
{
	pv_init_ops.banner();
	return 0;
}
core_initcall(print_banner);

static struct resource reserve_ioports = {
	.start = 0,
	.end = IO_SPACE_LIMIT,
	.name = "paravirt-ioport",
	.flags = IORESOURCE_IO | IORESOURCE_BUSY,
};

/*
 * Reserve the whole legacy IO space to prevent any legacy drivers
 * from wasting time probing for their hardware.  This is a fairly
 * brute-force approach to disabling all non-virtual drivers.
 *
 * Note that this must be called very early to have any effect.
 */
int paravirt_disable_iospace(void)
{
	return request_resource(&ioport_resource, &reserve_ioports);
}

static DEFINE_PER_CPU(enum paravirt_lazy_mode, paravirt_lazy_mode) = PARAVIRT_LAZY_NONE;

static inline void enter_lazy(enum paravirt_lazy_mode mode)
{
	BUG_ON(__get_cpu_var(paravirt_lazy_mode) != PARAVIRT_LAZY_NONE);
	BUG_ON(preemptible());

	__get_cpu_var(paravirt_lazy_mode) = mode;
}

void paravirt_leave_lazy(enum paravirt_lazy_mode mode)
{
	BUG_ON(__get_cpu_var(paravirt_lazy_mode) != mode);
	BUG_ON(preemptible());

	__get_cpu_var(paravirt_lazy_mode) = PARAVIRT_LAZY_NONE;
}

void paravirt_enter_lazy_mmu(void)
{
	enter_lazy(PARAVIRT_LAZY_MMU);
}

void paravirt_leave_lazy_mmu(void)
{
	paravirt_leave_lazy(PARAVIRT_LAZY_MMU);
}

void paravirt_enter_lazy_cpu(void)
{
	enter_lazy(PARAVIRT_LAZY_CPU);
}

void paravirt_leave_lazy_cpu(void)
{
	paravirt_leave_lazy(PARAVIRT_LAZY_CPU);
}

enum paravirt_lazy_mode paravirt_get_lazy_mode(void)
{
	return __get_cpu_var(paravirt_lazy_mode);
}

struct pv_info pv_info = {
	.name = "bare hardware",
	.paravirt_enabled = 0,
	.kernel_rpl = 0,
	.shared_kernel_pmd = 1,	/* Only used when CONFIG_X86_PAE is set */
};

struct pv_init_ops pv_init_ops = {
	.patch = native_patch,
	.banner = default_banner,
	.arch_setup = paravirt_nop,
	.memory_setup = machine_specific_memory_setup,
};

struct pv_time_ops pv_time_ops = {
	.time_init = hpet_time_init,
	.get_wallclock = native_get_wallclock,
	.set_wallclock = native_set_wallclock,
	.sched_clock = native_sched_clock,
	.get_tsc_khz = native_calibrate_tsc,
};

struct pv_irq_ops pv_irq_ops = {
	.init_IRQ = native_init_IRQ,
	.save_fl = __PV_IS_CALLEE_SAVE(native_save_fl),
	.restore_fl = __PV_IS_CALLEE_SAVE(native_restore_fl),
	.irq_disable = __PV_IS_CALLEE_SAVE(native_irq_disable),
	.irq_enable = __PV_IS_CALLEE_SAVE(native_irq_enable),
	.safe_halt = native_safe_halt,
	.halt = native_halt,
#ifdef CONFIG_X86_64
	.adjust_exception_frame = paravirt_nop,
#endif
};

struct pv_cpu_ops pv_cpu_ops = {
	.cpuid = native_cpuid,
	.get_debugreg = native_get_debugreg,
	.set_debugreg = native_set_debugreg,
	.clts = native_clts,
	.read_cr0 = native_read_cr0,
	.write_cr0 = native_write_cr0,
	.read_cr4 = native_read_cr4,
	.read_cr4_safe = native_read_cr4_safe,
	.write_cr4 = native_write_cr4,
#ifdef CONFIG_X86_64
	.read_cr8 = native_read_cr8,
	.write_cr8 = native_write_cr8,
#endif
	.wbinvd = native_wbinvd,
	.read_msr = native_read_msr_safe,
	.read_msr_amd = native_read_msr_amd_safe,
	.write_msr = native_write_msr_safe,
	.read_tsc = native_read_tsc,
	.read_pmc = native_read_pmc,
	.read_tscp = native_read_tscp,
	.load_tr_desc = native_load_tr_desc,
	.set_ldt = native_set_ldt,
	.load_gdt = native_load_gdt,
	.load_idt = native_load_idt,
	.store_gdt = native_store_gdt,
	.store_idt = native_store_idt,
	.store_tr = native_store_tr,
	.load_tls = native_load_tls,
#ifdef CONFIG_X86_64
	.load_gs_index = native_load_gs_index,
#endif
	.write_ldt_entry = native_write_ldt_entry,
	.write_gdt_entry = native_write_gdt_entry,
	.write_idt_entry = native_write_idt_entry,

	.alloc_ldt = paravirt_nop,
	.free_ldt = paravirt_nop,

	.load_sp0 = native_load_sp0,

#if defined(CONFIG_X86_32) || defined(CONFIG_IA32_EMULATION)
	.irq_enable_sysexit = native_irq_enable_sysexit,
#endif
#ifdef CONFIG_X86_64
#ifdef CONFIG_IA32_EMULATION
	.usergs_sysret32 = native_usergs_sysret32,
#endif
	.usergs_sysret64 = native_usergs_sysret64,
#endif
	.iret = native_iret,
	.swapgs = native_swapgs,

	.set_iopl_mask = native_set_iopl_mask,
	.io_delay = native_io_delay,

	.lazy_mode = {
		.enter = paravirt_nop,
		.leave = paravirt_nop,
	},
};

struct pv_apic_ops pv_apic_ops = {
#ifdef CONFIG_X86_LOCAL_APIC
	.setup_boot_clock = setup_boot_APIC_clock,
	.setup_secondary_clock = setup_secondary_APIC_clock,
	.startup_ipi_hook = paravirt_nop,
#endif
};

#if defined(CONFIG_X86_32) && !defined(CONFIG_X86_PAE)
/* 32-bit pagetable entries */
#define PTE_IDENT	__PV_IS_CALLEE_SAVE(_paravirt_ident_32)
#else
/* 64-bit pagetable entries */
#define PTE_IDENT	__PV_IS_CALLEE_SAVE(_paravirt_ident_64)
#endif

struct pv_mmu_ops pv_mmu_ops = {
#ifndef CONFIG_X86_64
	.pagetable_setup_start = native_pagetable_setup_start,
	.pagetable_setup_done = native_pagetable_setup_done,
#else
	.pagetable_setup_start = paravirt_nop,
	.pagetable_setup_done = paravirt_nop,
#endif

	.read_cr2 = native_read_cr2,
	.write_cr2 = native_write_cr2,
	.read_cr3 = native_read_cr3,
	.write_cr3 = native_write_cr3,

	.flush_tlb_user = native_flush_tlb,
	.flush_tlb_kernel = native_flush_tlb_global,
	.flush_tlb_single = native_flush_tlb_single,
	.flush_tlb_others = native_flush_tlb_others,

	.pgd_alloc = __paravirt_pgd_alloc,
	.pgd_free = paravirt_nop,

	.alloc_pte = paravirt_nop,
	.alloc_pmd = paravirt_nop,
	.alloc_pmd_clone = paravirt_nop,
	.alloc_pud = paravirt_nop,
	.release_pte = paravirt_nop,
	.release_pmd = paravirt_nop,
	.release_pud = paravirt_nop,

	.set_pte = native_set_pte,
	.set_pte_at = native_set_pte_at,
	.set_pmd = native_set_pmd,
	.pte_update = paravirt_nop,
	.pte_update_defer = paravirt_nop,

	.ptep_modify_prot_start = __ptep_modify_prot_start,
	.ptep_modify_prot_commit = __ptep_modify_prot_commit,

#ifdef CONFIG_HIGHPTE
	.kmap_atomic_pte = kmap_atomic,
#endif

#if PAGETABLE_LEVELS >= 3
#ifdef CONFIG_X86_PAE
	.set_pte_atomic = native_set_pte_atomic,
	.set_pte_present = native_set_pte_present,
	.pte_clear = native_pte_clear,
	.pmd_clear = native_pmd_clear,
#endif
	.set_pud = native_set_pud,

	.pmd_val = PTE_IDENT,
	.make_pmd = PTE_IDENT,

#if PAGETABLE_LEVELS == 4
	.pud_val = PTE_IDENT,
	.make_pud = PTE_IDENT,

	.set_pgd = native_set_pgd,
#endif
#endif /* PAGETABLE_LEVELS >= 3 */

<<<<<<< HEAD
	.pte_val = native_pte_val,
	.pgd_val = native_pgd_val,
=======
	.pte_val = PTE_IDENT,
	.pgd_val = PTE_IDENT,
>>>>>>> e4d04071

	.make_pte = PTE_IDENT,
	.make_pgd = PTE_IDENT,

	.dup_mmap = paravirt_nop,
	.exit_mmap = paravirt_nop,
	.activate_mm = paravirt_nop,

	.lazy_mode = {
		.enter = paravirt_nop,
		.leave = paravirt_nop,
	},

	.set_fixmap = native_set_fixmap,
};

EXPORT_SYMBOL_GPL(pv_time_ops);
EXPORT_SYMBOL    (pv_cpu_ops);
EXPORT_SYMBOL    (pv_mmu_ops);
EXPORT_SYMBOL_GPL(pv_apic_ops);
EXPORT_SYMBOL_GPL(pv_info);
EXPORT_SYMBOL    (pv_irq_ops);<|MERGE_RESOLUTION|>--- conflicted
+++ resolved
@@ -462,13 +462,8 @@
 #endif
 #endif /* PAGETABLE_LEVELS >= 3 */
 
-<<<<<<< HEAD
-	.pte_val = native_pte_val,
-	.pgd_val = native_pgd_val,
-=======
 	.pte_val = PTE_IDENT,
 	.pgd_val = PTE_IDENT,
->>>>>>> e4d04071
 
 	.make_pte = PTE_IDENT,
 	.make_pgd = PTE_IDENT,
