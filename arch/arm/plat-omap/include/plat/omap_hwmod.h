/*
 * omap_hwmod macros, structures
 *
 * Copyright (C) 2009-2011 Nokia Corporation
 * Copyright (C) 2011 Texas Instruments, Inc.
 * Paul Walmsley
 *
 * Created in collaboration with (alphabetical order): Benoît Cousson,
 * Kevin Hilman, Tony Lindgren, Rajendra Nayak, Vikram Pandita, Sakari
 * Poussa, Anand Sawant, Santosh Shilimkar, Richard Woodruff
 *
 * This program is free software; you can redistribute it and/or modify
 * it under the terms of the GNU General Public License version 2 as
 * published by the Free Software Foundation.
 *
 * These headers and macros are used to define OMAP on-chip module
 * data and their integration with other OMAP modules and Linux.
 * Copious documentation and references can also be found in the
 * omap_hwmod code, in arch/arm/mach-omap2/omap_hwmod.c (as of this
 * writing).
 *
 * To do:
 * - add interconnect error log structures
 * - add pinmuxing
 * - init_conn_id_bit (CONNID_BIT_VECTOR)
 * - implement default hwmod SMS/SDRC flags?
 * - move Linux-specific data ("non-ROM data") out
 *
 */
#ifndef __ARCH_ARM_PLAT_OMAP_INCLUDE_MACH_OMAP_HWMOD_H
#define __ARCH_ARM_PLAT_OMAP_INCLUDE_MACH_OMAP_HWMOD_H

#include <linux/kernel.h>
#include <linux/init.h>
#include <linux/list.h>
#include <linux/ioport.h>
#include <linux/spinlock.h>
#include <plat/cpu.h>

struct omap_device;

extern struct omap_hwmod_sysc_fields omap_hwmod_sysc_type1;
extern struct omap_hwmod_sysc_fields omap_hwmod_sysc_type2;

/*
 * OCP SYSCONFIG bit shifts/masks TYPE1. These are for IPs compliant
 * with the original PRCM protocol defined for OMAP2420
 */
#define SYSC_TYPE1_MIDLEMODE_SHIFT	12
#define SYSC_TYPE1_MIDLEMODE_MASK	(0x3 << SYSC_TYPE1_MIDLEMODE_SHIFT)
#define SYSC_TYPE1_CLOCKACTIVITY_SHIFT	8
#define SYSC_TYPE1_CLOCKACTIVITY_MASK	(0x3 << SYSC_TYPE1_CLOCKACTIVITY_SHIFT)
#define SYSC_TYPE1_SIDLEMODE_SHIFT	3
#define SYSC_TYPE1_SIDLEMODE_MASK	(0x3 << SYSC_TYPE1_SIDLEMODE_SHIFT)
#define SYSC_TYPE1_ENAWAKEUP_SHIFT	2
#define SYSC_TYPE1_ENAWAKEUP_MASK	(1 << SYSC_TYPE1_ENAWAKEUP_SHIFT)
#define SYSC_TYPE1_SOFTRESET_SHIFT	1
#define SYSC_TYPE1_SOFTRESET_MASK	(1 << SYSC_TYPE1_SOFTRESET_SHIFT)
#define SYSC_TYPE1_AUTOIDLE_SHIFT	0
#define SYSC_TYPE1_AUTOIDLE_MASK	(1 << SYSC_TYPE1_AUTOIDLE_SHIFT)

/*
 * OCP SYSCONFIG bit shifts/masks TYPE2. These are for IPs compliant
 * with the new PRCM protocol defined for new OMAP4 IPs.
 */
#define SYSC_TYPE2_SOFTRESET_SHIFT	0
#define SYSC_TYPE2_SOFTRESET_MASK	(1 << SYSC_TYPE2_SOFTRESET_SHIFT)
#define SYSC_TYPE2_SIDLEMODE_SHIFT	2
#define SYSC_TYPE2_SIDLEMODE_MASK	(0x3 << SYSC_TYPE2_SIDLEMODE_SHIFT)
#define SYSC_TYPE2_MIDLEMODE_SHIFT	4
#define SYSC_TYPE2_MIDLEMODE_MASK	(0x3 << SYSC_TYPE2_MIDLEMODE_SHIFT)

/* OCP SYSSTATUS bit shifts/masks */
#define SYSS_RESETDONE_SHIFT		0
#define SYSS_RESETDONE_MASK		(1 << SYSS_RESETDONE_SHIFT)

/* Master standby/slave idle mode flags */
#define HWMOD_IDLEMODE_FORCE		(1 << 0)
#define HWMOD_IDLEMODE_NO		(1 << 1)
#define HWMOD_IDLEMODE_SMART		(1 << 2)
#define HWMOD_IDLEMODE_SMART_WKUP	(1 << 3)

/* modulemode control type (SW or HW) */
#define MODULEMODE_HWCTRL		1
#define MODULEMODE_SWCTRL		2


/**
 * struct omap_hwmod_mux_info - hwmod specific mux configuration
 * @pads:              array of omap_device_pad entries
 * @nr_pads:           number of omap_device_pad entries
 *
 * Note that this is currently built during init as needed.
 */
struct omap_hwmod_mux_info {
	int				nr_pads;
	struct omap_device_pad		*pads;
	int				nr_pads_dynamic;
	struct omap_device_pad		**pads_dynamic;
	int				*irqs;
	bool				enabled;
};

/**
 * struct omap_hwmod_irq_info - MPU IRQs used by the hwmod
 * @name: name of the IRQ channel (module local name)
 * @irq: IRQ channel ID (should be non-negative except -1 = terminator)
 *
 * @name should be something short, e.g., "tx" or "rx".  It is for use
 * by platform_get_resource_byname().  It is defined locally to the
 * hwmod.
 */
struct omap_hwmod_irq_info {
	const char	*name;
	s16		irq;
};

/**
 * struct omap_hwmod_dma_info - DMA channels used by the hwmod
 * @name: name of the DMA channel (module local name)
 * @dma_req: DMA request ID (should be non-negative except -1 = terminator)
 *
 * @name should be something short, e.g., "tx" or "rx".  It is for use
 * by platform_get_resource_byname().  It is defined locally to the
 * hwmod.
 */
struct omap_hwmod_dma_info {
	const char	*name;
	s16		dma_req;
};

/**
 * struct omap_hwmod_rst_info - IPs reset lines use by hwmod
 * @name: name of the reset line (module local name)
 * @rst_shift: Offset of the reset bit
 * @st_shift: Offset of the reset status bit (OMAP2/3 only)
 *
 * @name should be something short, e.g., "cpu0" or "rst". It is defined
 * locally to the hwmod.
 */
struct omap_hwmod_rst_info {
	const char	*name;
	u8		rst_shift;
	u8		st_shift;
};

/**
 * struct omap_hwmod_opt_clk - optional clocks used by this hwmod
 * @role: "sys", "32k", "tv", etc -- for use in clk_get()
 * @clk: opt clock: OMAP clock name
 * @_clk: pointer to the struct clk (filled in at runtime)
 *
 * The module's interface clock and main functional clock should not
 * be added as optional clocks.
 */
struct omap_hwmod_opt_clk {
	const char	*role;
	const char	*clk;
	struct clk	*_clk;
};


/* omap_hwmod_omap2_firewall.flags bits */
#define OMAP_FIREWALL_L3		(1 << 0)
#define OMAP_FIREWALL_L4		(1 << 1)

/**
 * struct omap_hwmod_omap2_firewall - OMAP2/3 device firewall data
 * @l3_perm_bit: bit shift for L3_PM_*_PERMISSION_*
 * @l4_fw_region: L4 firewall region ID
 * @l4_prot_group: L4 protection group ID
 * @flags: (see omap_hwmod_omap2_firewall.flags macros above)
 */
struct omap_hwmod_omap2_firewall {
	u8 l3_perm_bit;
	u8 l4_fw_region;
	u8 l4_prot_group;
	u8 flags;
};


/*
 * omap_hwmod_addr_space.flags bits
 *
 * ADDR_MAP_ON_INIT: Map this address space during omap_hwmod init.
 * ADDR_TYPE_RT: Address space contains module register target data.
 */
#define ADDR_MAP_ON_INIT	(1 << 0)	/* XXX does not belong */
#define ADDR_TYPE_RT		(1 << 1)

/**
 * struct omap_hwmod_addr_space - address space handled by the hwmod
 * @name: name of the address space
 * @pa_start: starting physical address
 * @pa_end: ending physical address
 * @flags: (see omap_hwmod_addr_space.flags macros above)
 *
 * Address space doesn't necessarily follow physical interconnect
 * structure.  GPMC is one example.
 */
struct omap_hwmod_addr_space {
	const char *name;
	u32 pa_start;
	u32 pa_end;
	u8 flags;
};


/*
 * omap_hwmod_ocp_if.user bits: these indicate the initiators that use this
 * interface to interact with the hwmod.  Used to add sleep dependencies
 * when the module is enabled or disabled.
 */
#define OCP_USER_MPU			(1 << 0)
#define OCP_USER_SDMA			(1 << 1)
#define OCP_USER_DSP			(1 << 2)
<<<<<<< HEAD
=======
#define OCP_USER_IVA			(1 << 3)
>>>>>>> ada2e35d

/* omap_hwmod_ocp_if.flags bits */
#define OCPIF_SWSUP_IDLE		(1 << 0)
#define OCPIF_CAN_BURST			(1 << 1)

/* omap_hwmod_ocp_if._int_flags possibilities */
#define _OCPIF_INT_FLAGS_REGISTERED	(1 << 0)


/**
 * struct omap_hwmod_ocp_if - OCP interface data
 * @master: struct omap_hwmod that initiates OCP transactions on this link
 * @slave: struct omap_hwmod that responds to OCP transactions on this link
 * @addr: address space associated with this link
 * @clk: interface clock: OMAP clock name
 * @_clk: pointer to the interface struct clk (filled in at runtime)
 * @fw: interface firewall data
 * @width: OCP data width
 * @user: initiators using this interface (see OCP_USER_* macros above)
 * @flags: OCP interface flags (see OCPIF_* macros above)
 * @_int_flags: internal flags (see _OCPIF_INT_FLAGS* macros above)
 *
 * It may also be useful to add a tag_cnt field for OCP2.x devices.
 *
 * Parameter names beginning with an underscore are managed internally by
 * the omap_hwmod code and should not be set during initialization.
 */
struct omap_hwmod_ocp_if {
	struct omap_hwmod		*master;
	struct omap_hwmod		*slave;
	struct omap_hwmod_addr_space	*addr;
	const char			*clk;
	struct clk			*_clk;
	union {
		struct omap_hwmod_omap2_firewall omap2;
	}				fw;
	u8				width;
	u8				user;
	u8				flags;
	u8				_int_flags;
};


/* Macros for use in struct omap_hwmod_sysconfig */

/* Flags for use in omap_hwmod_sysconfig.idlemodes */
#define MASTER_STANDBY_SHIFT	4
#define SLAVE_IDLE_SHIFT	0
#define SIDLE_FORCE		(HWMOD_IDLEMODE_FORCE << SLAVE_IDLE_SHIFT)
#define SIDLE_NO		(HWMOD_IDLEMODE_NO << SLAVE_IDLE_SHIFT)
#define SIDLE_SMART		(HWMOD_IDLEMODE_SMART << SLAVE_IDLE_SHIFT)
#define SIDLE_SMART_WKUP	(HWMOD_IDLEMODE_SMART_WKUP << SLAVE_IDLE_SHIFT)
#define MSTANDBY_FORCE		(HWMOD_IDLEMODE_FORCE << MASTER_STANDBY_SHIFT)
#define MSTANDBY_NO		(HWMOD_IDLEMODE_NO << MASTER_STANDBY_SHIFT)
#define MSTANDBY_SMART		(HWMOD_IDLEMODE_SMART << MASTER_STANDBY_SHIFT)
#define MSTANDBY_SMART_WKUP	(HWMOD_IDLEMODE_SMART_WKUP << MASTER_STANDBY_SHIFT)

/* omap_hwmod_sysconfig.sysc_flags capability flags */
#define SYSC_HAS_AUTOIDLE	(1 << 0)
#define SYSC_HAS_SOFTRESET	(1 << 1)
#define SYSC_HAS_ENAWAKEUP	(1 << 2)
#define SYSC_HAS_EMUFREE	(1 << 3)
#define SYSC_HAS_CLOCKACTIVITY	(1 << 4)
#define SYSC_HAS_SIDLEMODE	(1 << 5)
#define SYSC_HAS_MIDLEMODE	(1 << 6)
#define SYSS_HAS_RESET_STATUS	(1 << 7)
#define SYSC_NO_CACHE		(1 << 8)  /* XXX SW flag, belongs elsewhere */
#define SYSC_HAS_RESET_STATUS	(1 << 9)

/* omap_hwmod_sysconfig.clockact flags */
#define CLOCKACT_TEST_BOTH	0x0
#define CLOCKACT_TEST_MAIN	0x1
#define CLOCKACT_TEST_ICLK	0x2
#define CLOCKACT_TEST_NONE	0x3

/**
 * struct omap_hwmod_sysc_fields - hwmod OCP_SYSCONFIG register field offsets.
 * @midle_shift: Offset of the midle bit
 * @clkact_shift: Offset of the clockactivity bit
 * @sidle_shift: Offset of the sidle bit
 * @enwkup_shift: Offset of the enawakeup bit
 * @srst_shift: Offset of the softreset bit
 * @autoidle_shift: Offset of the autoidle bit
 */
struct omap_hwmod_sysc_fields {
	u8 midle_shift;
	u8 clkact_shift;
	u8 sidle_shift;
	u8 enwkup_shift;
	u8 srst_shift;
	u8 autoidle_shift;
};

/**
 * struct omap_hwmod_class_sysconfig - hwmod class OCP_SYS* data
 * @rev_offs: IP block revision register offset (from module base addr)
 * @sysc_offs: OCP_SYSCONFIG register offset (from module base addr)
 * @syss_offs: OCP_SYSSTATUS register offset (from module base addr)
 * @srst_udelay: Delay needed after doing a softreset in usecs
 * @idlemodes: One or more of {SIDLE,MSTANDBY}_{OFF,FORCE,SMART}
 * @sysc_flags: SYS{C,S}_HAS* flags indicating SYSCONFIG bits supported
 * @clockact: the default value of the module CLOCKACTIVITY bits
 *
 * @clockact describes to the module which clocks are likely to be
 * disabled when the PRCM issues its idle request to the module.  Some
 * modules have separate clockdomains for the interface clock and main
 * functional clock, and can check whether they should acknowledge the
 * idle request based on the internal module functionality that has
 * been associated with the clocks marked in @clockact.  This field is
 * only used if HWMOD_SET_DEFAULT_CLOCKACT is set (see below)
 *
 * @sysc_fields: structure containing the offset positions of various bits in
 * SYSCONFIG register. This can be populated using omap_hwmod_sysc_type1 or
 * omap_hwmod_sysc_type2 defined in omap_hwmod_common_data.c depending on
 * whether the device ip is compliant with the original PRCM protocol
 * defined for OMAP2420 or the new PRCM protocol for new OMAP4 IPs.
 * If the device follows a different scheme for the sysconfig register ,
 * then this field has to be populated with the correct offset structure.
 */
struct omap_hwmod_class_sysconfig {
	u32 rev_offs;
	u32 sysc_offs;
	u32 syss_offs;
	u16 sysc_flags;
	struct omap_hwmod_sysc_fields *sysc_fields;
	u8 srst_udelay;
	u8 idlemodes;
	u8 clockact;
};

/**
 * struct omap_hwmod_omap2_prcm - OMAP2/3-specific PRCM data
 * @module_offs: PRCM submodule offset from the start of the PRM/CM
 * @prcm_reg_id: PRCM register ID (e.g., 3 for CM_AUTOIDLE3)
 * @module_bit: register bit shift for AUTOIDLE, WKST, WKEN, GRPSEL regs
 * @idlest_reg_id: IDLEST register ID (e.g., 3 for CM_IDLEST3)
 * @idlest_idle_bit: register bit shift for CM_IDLEST slave idle bit
 * @idlest_stdby_bit: register bit shift for CM_IDLEST master standby bit
 *
 * @prcm_reg_id and @module_bit are specific to the AUTOIDLE, WKST,
 * WKEN, GRPSEL registers.  In an ideal world, no extra information
 * would be needed for IDLEST information, but alas, there are some
 * exceptions, so @idlest_reg_id, @idlest_idle_bit, @idlest_stdby_bit
 * are needed for the IDLEST registers (c.f. 2430 I2CHS, 3430 USBHOST)
 */
struct omap_hwmod_omap2_prcm {
	s16 module_offs;
	u8 prcm_reg_id;
	u8 module_bit;
	u8 idlest_reg_id;
	u8 idlest_idle_bit;
	u8 idlest_stdby_bit;
};


/**
 * struct omap_hwmod_omap4_prcm - OMAP4-specific PRCM data
 * @clkctrl_reg: PRCM address of the clock control register
 * @rstctrl_reg: address of the XXX_RSTCTRL register located in the PRM
 * @submodule_wkdep_bit: bit shift of the WKDEP range
 */
struct omap_hwmod_omap4_prcm {
	u16		clkctrl_offs;
	u16		rstctrl_offs;
	u16		context_offs;
	u8		submodule_wkdep_bit;
	u8		modulemode;
};


/*
 * omap_hwmod.flags definitions
 *
 * HWMOD_SWSUP_SIDLE: omap_hwmod code should manually bring module in and out
 *     of idle, rather than relying on module smart-idle
 * HWMOD_SWSUP_MSTDBY: omap_hwmod code should manually bring module in and out
 *     of standby, rather than relying on module smart-standby
 * HWMOD_INIT_NO_RESET: don't reset this module at boot - important for
 *     SDRAM controller, etc. XXX probably belongs outside the main hwmod file
 *     XXX Should be HWMOD_SETUP_NO_RESET
 * HWMOD_INIT_NO_IDLE: don't idle this module at boot - important for SDRAM
 *     controller, etc. XXX probably belongs outside the main hwmod file
 *     XXX Should be HWMOD_SETUP_NO_IDLE
 * HWMOD_NO_OCP_AUTOIDLE: disable module autoidle (OCP_SYSCONFIG.AUTOIDLE)
 *     when module is enabled, rather than the default, which is to
 *     enable autoidle
 * HWMOD_SET_DEFAULT_CLOCKACT: program CLOCKACTIVITY bits at startup
 * HWMOD_NO_IDLEST: this module does not have idle status - this is the case
 *     only for few initiator modules on OMAP2 & 3.
 * HWMOD_CONTROL_OPT_CLKS_IN_RESET: Enable all optional clocks during reset.
 *     This is needed for devices like DSS that require optional clocks enabled
 *     in order to complete the reset. Optional clocks will be disabled
 *     again after the reset.
 * HWMOD_16BIT_REG: Module has 16bit registers
 */
#define HWMOD_SWSUP_SIDLE			(1 << 0)
#define HWMOD_SWSUP_MSTANDBY			(1 << 1)
#define HWMOD_INIT_NO_RESET			(1 << 2)
#define HWMOD_INIT_NO_IDLE			(1 << 3)
#define HWMOD_NO_OCP_AUTOIDLE			(1 << 4)
#define HWMOD_SET_DEFAULT_CLOCKACT		(1 << 5)
#define HWMOD_NO_IDLEST				(1 << 6)
#define HWMOD_CONTROL_OPT_CLKS_IN_RESET		(1 << 7)
#define HWMOD_16BIT_REG				(1 << 8)

/*
 * omap_hwmod._int_flags definitions
 * These are for internal use only and are managed by the omap_hwmod code.
 *
 * _HWMOD_NO_MPU_PORT: no path exists for the MPU to write to this module
 * _HWMOD_WAKEUP_ENABLED: set when the omap_hwmod code has enabled ENAWAKEUP
 * _HWMOD_SYSCONFIG_LOADED: set when the OCP_SYSCONFIG value has been cached
 * _HWMOD_SKIP_ENABLE: set if hwmod enabled during init (HWMOD_INIT_NO_IDLE) -
 *     causes the first call to _enable() to only update the pinmux
 */
#define _HWMOD_NO_MPU_PORT			(1 << 0)
#define _HWMOD_WAKEUP_ENABLED			(1 << 1)
#define _HWMOD_SYSCONFIG_LOADED			(1 << 2)
#define _HWMOD_SKIP_ENABLE			(1 << 3)

/*
 * omap_hwmod._state definitions
 *
 * INITIALIZED: reset (optionally), initialized, enabled, disabled
 *              (optionally)
 *
 *
 */
#define _HWMOD_STATE_UNKNOWN			0
#define _HWMOD_STATE_REGISTERED			1
#define _HWMOD_STATE_CLKS_INITED		2
#define _HWMOD_STATE_INITIALIZED		3
#define _HWMOD_STATE_ENABLED			4
#define _HWMOD_STATE_IDLE			5
#define _HWMOD_STATE_DISABLED			6

/**
 * struct omap_hwmod_class - the type of an IP block
 * @name: name of the hwmod_class
 * @sysc: device SYSCONFIG/SYSSTATUS register data
 * @rev: revision of the IP class
 * @pre_shutdown: ptr to fn to be executed immediately prior to device shutdown
 * @reset: ptr to fn to be executed in place of the standard hwmod reset fn
 *
 * Represent the class of a OMAP hardware "modules" (e.g. timer,
 * smartreflex, gpio, uart...)
 *
 * @pre_shutdown is a function that will be run immediately before
 * hwmod clocks are disabled, etc.  It is intended for use for hwmods
 * like the MPU watchdog, which cannot be disabled with the standard
 * omap_hwmod_shutdown().  The function should return 0 upon success,
 * or some negative error upon failure.  Returning an error will cause
 * omap_hwmod_shutdown() to abort the device shutdown and return an
 * error.
 *
 * If @reset is defined, then the function it points to will be
 * executed in place of the standard hwmod _reset() code in
 * mach-omap2/omap_hwmod.c.  This is needed for IP blocks which have
 * unusual reset sequences - usually processor IP blocks like the IVA.
 */
struct omap_hwmod_class {
	const char				*name;
	struct omap_hwmod_class_sysconfig	*sysc;
	u32					rev;
	int					(*pre_shutdown)(struct omap_hwmod *oh);
	int					(*reset)(struct omap_hwmod *oh);
};

/**
 * struct omap_hwmod_link - internal structure linking hwmods with ocp_ifs
 * @ocp_if: OCP interface structure record pointer
 * @node: list_head pointing to next struct omap_hwmod_link in a list
 */
struct omap_hwmod_link {
	struct omap_hwmod_ocp_if	*ocp_if;
	struct list_head		node;
};

/**
 * struct omap_hwmod - integration data for OMAP hardware "modules" (IP blocks)
 * @name: name of the hwmod
 * @class: struct omap_hwmod_class * to the class of this hwmod
 * @od: struct omap_device currently associated with this hwmod (internal use)
 * @mpu_irqs: ptr to an array of MPU IRQs
 * @sdma_reqs: ptr to an array of System DMA request IDs
 * @prcm: PRCM data pertaining to this hwmod
 * @main_clk: main clock: OMAP clock name
 * @_clk: pointer to the main struct clk (filled in at runtime)
 * @opt_clks: other device clocks that drivers can request (0..*)
 * @voltdm: pointer to voltage domain (filled in at runtime)
 * @dev_attr: arbitrary device attributes that can be passed to the driver
 * @_sysc_cache: internal-use hwmod flags
 * @_mpu_rt_va: cached register target start address (internal use)
 * @_mpu_port: cached MPU register target slave (internal use)
 * @opt_clks_cnt: number of @opt_clks
 * @master_cnt: number of @master entries
 * @slaves_cnt: number of @slave entries
 * @response_lat: device OCP response latency (in interface clock cycles)
 * @_int_flags: internal-use hwmod flags
 * @_state: internal-use hwmod state
 * @_postsetup_state: internal-use state to leave the hwmod in after _setup()
 * @flags: hwmod flags (documented below)
 * @_lock: spinlock serializing operations on this hwmod
 * @node: list node for hwmod list (internal use)
 *
 * @main_clk refers to this module's "main clock," which for our
 * purposes is defined as "the functional clock needed for register
 * accesses to complete."  Modules may not have a main clock if the
 * interface clock also serves as a main clock.
 *
 * Parameter names beginning with an underscore are managed internally by
 * the omap_hwmod code and should not be set during initialization.
 *
 * @masters and @slaves are now deprecated.
 */
struct omap_hwmod {
	const char			*name;
	struct omap_hwmod_class		*class;
	struct omap_device		*od;
	struct omap_hwmod_mux_info	*mux;
	struct omap_hwmod_irq_info	*mpu_irqs;
	struct omap_hwmod_dma_info	*sdma_reqs;
	struct omap_hwmod_rst_info	*rst_lines;
	union {
		struct omap_hwmod_omap2_prcm omap2;
		struct omap_hwmod_omap4_prcm omap4;
	}				prcm;
	const char			*main_clk;
	struct clk			*_clk;
	struct omap_hwmod_opt_clk	*opt_clks;
	char				*clkdm_name;
	struct clockdomain		*clkdm;
	struct list_head		master_ports; /* connect to *_IA */
	struct list_head		slave_ports; /* connect to *_TA */
	void				*dev_attr;
	u32				_sysc_cache;
	void __iomem			*_mpu_rt_va;
	spinlock_t			_lock;
	struct list_head		node;
	struct omap_hwmod_ocp_if	*_mpu_port;
	u16				flags;
	u8				response_lat;
	u8				rst_lines_cnt;
	u8				opt_clks_cnt;
	u8				masters_cnt;
	u8				slaves_cnt;
	u8				hwmods_cnt;
	u8				_int_flags;
	u8				_state;
	u8				_postsetup_state;
};

struct omap_hwmod *omap_hwmod_lookup(const char *name);
int omap_hwmod_for_each(int (*fn)(struct omap_hwmod *oh, void *data),
			void *data);

int __init omap_hwmod_setup_one(const char *name);

int omap_hwmod_enable(struct omap_hwmod *oh);
int _omap_hwmod_enable(struct omap_hwmod *oh);
int omap_hwmod_idle(struct omap_hwmod *oh);
int _omap_hwmod_idle(struct omap_hwmod *oh);
int omap_hwmod_shutdown(struct omap_hwmod *oh);

int omap_hwmod_assert_hardreset(struct omap_hwmod *oh, const char *name);
int omap_hwmod_deassert_hardreset(struct omap_hwmod *oh, const char *name);
int omap_hwmod_read_hardreset(struct omap_hwmod *oh, const char *name);

int omap_hwmod_enable_clocks(struct omap_hwmod *oh);
int omap_hwmod_disable_clocks(struct omap_hwmod *oh);

int omap_hwmod_set_slave_idlemode(struct omap_hwmod *oh, u8 idlemode);
int omap_hwmod_set_ocp_autoidle(struct omap_hwmod *oh, u8 autoidle);

int omap_hwmod_reset(struct omap_hwmod *oh);
void omap_hwmod_ocp_barrier(struct omap_hwmod *oh);

void omap_hwmod_write(u32 v, struct omap_hwmod *oh, u16 reg_offs);
u32 omap_hwmod_read(struct omap_hwmod *oh, u16 reg_offs);
int omap_hwmod_softreset(struct omap_hwmod *oh);

int omap_hwmod_count_resources(struct omap_hwmod *oh);
int omap_hwmod_fill_resources(struct omap_hwmod *oh, struct resource *res);
int omap_hwmod_get_resource_byname(struct omap_hwmod *oh, unsigned int type,
				   const char *name, struct resource *res);

struct powerdomain *omap_hwmod_get_pwrdm(struct omap_hwmod *oh);
void __iomem *omap_hwmod_get_mpu_rt_va(struct omap_hwmod *oh);

int omap_hwmod_add_initiator_dep(struct omap_hwmod *oh,
				 struct omap_hwmod *init_oh);
int omap_hwmod_del_initiator_dep(struct omap_hwmod *oh,
				 struct omap_hwmod *init_oh);

int omap_hwmod_set_clockact_both(struct omap_hwmod *oh);
int omap_hwmod_set_clockact_main(struct omap_hwmod *oh);
int omap_hwmod_set_clockact_iclk(struct omap_hwmod *oh);
int omap_hwmod_set_clockact_none(struct omap_hwmod *oh);

int omap_hwmod_enable_wakeup(struct omap_hwmod *oh);
int omap_hwmod_disable_wakeup(struct omap_hwmod *oh);

int omap_hwmod_for_each_by_class(const char *classname,
				 int (*fn)(struct omap_hwmod *oh,
					   void *user),
				 void *user);

int omap_hwmod_set_postsetup_state(struct omap_hwmod *oh, u8 state);
int omap_hwmod_get_context_loss_count(struct omap_hwmod *oh);

int omap_hwmod_no_setup_reset(struct omap_hwmod *oh);

int omap_hwmod_pad_route_irq(struct omap_hwmod *oh, int pad_idx, int irq_idx);

/*
 * Chip variant-specific hwmod init routines - XXX should be converted
 * to use initcalls once the initial boot ordering is straightened out
 */
extern int omap2420_hwmod_init(void);
extern int omap2430_hwmod_init(void);
extern int omap3xxx_hwmod_init(void);
extern int omap44xx_hwmod_init(void);

extern int __init omap_hwmod_register_links(struct omap_hwmod_ocp_if **ois);

#endif<|MERGE_RESOLUTION|>--- conflicted
+++ resolved
@@ -214,10 +214,7 @@
 #define OCP_USER_MPU			(1 << 0)
 #define OCP_USER_SDMA			(1 << 1)
 #define OCP_USER_DSP			(1 << 2)
-<<<<<<< HEAD
-=======
 #define OCP_USER_IVA			(1 << 3)
->>>>>>> ada2e35d
 
 /* omap_hwmod_ocp_if.flags bits */
 #define OCPIF_SWSUP_IDLE		(1 << 0)
