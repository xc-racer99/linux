/*
 * blkfront.c
 *
 * XenLinux virtual block device driver.
 *
 * Copyright (c) 2003-2004, Keir Fraser & Steve Hand
 * Modifications by Mark A. Williamson are (c) Intel Research Cambridge
 * Copyright (c) 2004, Christian Limpach
 * Copyright (c) 2004, Andrew Warfield
 * Copyright (c) 2005, Christopher Clark
 * Copyright (c) 2005, XenSource Ltd
 *
 * This program is free software; you can redistribute it and/or
 * modify it under the terms of the GNU General Public License version 2
 * as published by the Free Software Foundation; or, when distributed
 * separately from the Linux kernel or incorporated into other
 * software packages, subject to the following license:
 *
 * Permission is hereby granted, free of charge, to any person obtaining a copy
 * of this source file (the "Software"), to deal in the Software without
 * restriction, including without limitation the rights to use, copy, modify,
 * merge, publish, distribute, sublicense, and/or sell copies of the Software,
 * and to permit persons to whom the Software is furnished to do so, subject to
 * the following conditions:
 *
 * The above copyright notice and this permission notice shall be included in
 * all copies or substantial portions of the Software.
 *
 * THE SOFTWARE IS PROVIDED "AS IS", WITHOUT WARRANTY OF ANY KIND, EXPRESS OR
 * IMPLIED, INCLUDING BUT NOT LIMITED TO THE WARRANTIES OF MERCHANTABILITY,
 * FITNESS FOR A PARTICULAR PURPOSE AND NONINFRINGEMENT. IN NO EVENT SHALL THE
 * AUTHORS OR COPYRIGHT HOLDERS BE LIABLE FOR ANY CLAIM, DAMAGES OR OTHER
 * LIABILITY, WHETHER IN AN ACTION OF CONTRACT, TORT OR OTHERWISE, ARISING
 * FROM, OUT OF OR IN CONNECTION WITH THE SOFTWARE OR THE USE OR OTHER DEALINGS
 * IN THE SOFTWARE.
 */

#include <linux/interrupt.h>
#include <linux/blkdev.h>
#include <linux/blk-mq.h>
#include <linux/hdreg.h>
#include <linux/cdrom.h>
#include <linux/module.h>
#include <linux/slab.h>
#include <linux/mutex.h>
#include <linux/scatterlist.h>
#include <linux/bitmap.h>
#include <linux/list.h>
#include <linux/workqueue.h>

#include <xen/xen.h>
#include <xen/xenbus.h>
#include <xen/grant_table.h>
#include <xen/events.h>
#include <xen/page.h>
#include <xen/platform_pci.h>

#include <xen/interface/grant_table.h>
#include <xen/interface/io/blkif.h>
#include <xen/interface/io/protocols.h>

#include <asm/xen/hypervisor.h>

/*
 * The minimal size of segment supported by the block framework is PAGE_SIZE.
 * When Linux is using a different page size than Xen, it may not be possible
 * to put all the data in a single segment.
 * This can happen when the backend doesn't support indirect descriptor and
 * therefore the maximum amount of data that a request can carry is
 * BLKIF_MAX_SEGMENTS_PER_REQUEST * XEN_PAGE_SIZE = 44KB
 *
 * Note that we only support one extra request. So the Linux page size
 * should be <= ( 2 * BLKIF_MAX_SEGMENTS_PER_REQUEST * XEN_PAGE_SIZE) =
 * 88KB.
 */
#define HAS_EXTRA_REQ (BLKIF_MAX_SEGMENTS_PER_REQUEST < XEN_PFN_PER_PAGE)

enum blkif_state {
	BLKIF_STATE_DISCONNECTED,
	BLKIF_STATE_CONNECTED,
	BLKIF_STATE_SUSPENDED,
};

struct grant {
	grant_ref_t gref;
	struct page *page;
	struct list_head node;
};

enum blk_req_status {
	REQ_WAITING,
	REQ_DONE,
	REQ_ERROR,
	REQ_EOPNOTSUPP,
};

struct blk_shadow {
	struct blkif_request req;
	struct request *request;
	struct grant **grants_used;
	struct grant **indirect_grants;
	struct scatterlist *sg;
	unsigned int num_sg;
	enum blk_req_status status;

	#define NO_ASSOCIATED_ID ~0UL
	/*
	 * Id of the sibling if we ever need 2 requests when handling a
	 * block I/O request
	 */
	unsigned long associated_id;
};

struct blkif_req {
	blk_status_t	error;
};

static inline struct blkif_req *blkif_req(struct request *rq)
{
	return blk_mq_rq_to_pdu(rq);
}

static DEFINE_MUTEX(blkfront_mutex);
static const struct block_device_operations xlvbd_block_fops;
static struct delayed_work blkfront_work;
static LIST_HEAD(info_list);

/*
 * Maximum number of segments in indirect requests, the actual value used by
 * the frontend driver is the minimum of this value and the value provided
 * by the backend driver.
 */

static unsigned int xen_blkif_max_segments = 32;
module_param_named(max_indirect_segments, xen_blkif_max_segments, uint, 0444);
MODULE_PARM_DESC(max_indirect_segments,
		 "Maximum amount of segments in indirect requests (default is 32)");

static unsigned int xen_blkif_max_queues = 4;
module_param_named(max_queues, xen_blkif_max_queues, uint, 0444);
MODULE_PARM_DESC(max_queues, "Maximum number of hardware queues/rings used per virtual disk");

/*
 * Maximum order of pages to be used for the shared ring between front and
 * backend, 4KB page granularity is used.
 */
static unsigned int xen_blkif_max_ring_order;
module_param_named(max_ring_page_order, xen_blkif_max_ring_order, int, 0444);
MODULE_PARM_DESC(max_ring_page_order, "Maximum order of pages to be used for the shared ring");

#define BLK_RING_SIZE(info)	\
	__CONST_RING_SIZE(blkif, XEN_PAGE_SIZE * (info)->nr_ring_pages)

#define BLK_MAX_RING_SIZE	\
	__CONST_RING_SIZE(blkif, XEN_PAGE_SIZE * XENBUS_MAX_RING_GRANTS)

/*
 * ring-ref%u i=(-1UL) would take 11 characters + 'ring-ref' is 8, so 19
 * characters are enough. Define to 20 to keep consistent with backend.
 */
#define RINGREF_NAME_LEN (20)
/*
 * queue-%u would take 7 + 10(UINT_MAX) = 17 characters.
 */
#define QUEUE_NAME_LEN (17)

/*
 *  Per-ring info.
 *  Every blkfront device can associate with one or more blkfront_ring_info,
 *  depending on how many hardware queues/rings to be used.
 */
struct blkfront_ring_info {
	/* Lock to protect data in every ring buffer. */
	spinlock_t ring_lock;
	struct blkif_front_ring ring;
	unsigned int ring_ref[XENBUS_MAX_RING_GRANTS];
	unsigned int evtchn, irq;
	struct work_struct work;
	struct gnttab_free_callback callback;
	struct blk_shadow shadow[BLK_MAX_RING_SIZE];
	struct list_head indirect_pages;
	struct list_head grants;
	unsigned int persistent_gnts_c;
	unsigned long shadow_free;
	struct blkfront_info *dev_info;
};

/*
 * We have one of these per vbd, whether ide, scsi or 'other'.  They
 * hang in private_data off the gendisk structure. We may end up
 * putting all kinds of interesting stuff here :-)
 */
struct blkfront_info
{
	struct mutex mutex;
	struct xenbus_device *xbdev;
	struct gendisk *gd;
	u16 sector_size;
	unsigned int physical_sector_size;
	int vdevice;
	blkif_vdev_t handle;
	enum blkif_state connected;
	/* Number of pages per ring buffer. */
	unsigned int nr_ring_pages;
	struct request_queue *rq;
	unsigned int feature_flush:1;
	unsigned int feature_fua:1;
	unsigned int feature_discard:1;
	unsigned int feature_secdiscard:1;
	unsigned int feature_persistent:1;
	unsigned int discard_granularity;
	unsigned int discard_alignment;
	/* Number of 4KB segments handled */
	unsigned int max_indirect_segments;
	int is_ready;
	struct blk_mq_tag_set tag_set;
	struct blkfront_ring_info *rinfo;
	unsigned int nr_rings;
	/* Save uncomplete reqs and bios for migration. */
	struct list_head requests;
	struct bio_list bio_list;
	struct list_head info_list;
};

static unsigned int nr_minors;
static unsigned long *minors;
static DEFINE_SPINLOCK(minor_lock);

#define GRANT_INVALID_REF	0

#define PARTS_PER_DISK		16
#define PARTS_PER_EXT_DISK      256

#define BLKIF_MAJOR(dev) ((dev)>>8)
#define BLKIF_MINOR(dev) ((dev) & 0xff)

#define EXT_SHIFT 28
#define EXTENDED (1<<EXT_SHIFT)
#define VDEV_IS_EXTENDED(dev) ((dev)&(EXTENDED))
#define BLKIF_MINOR_EXT(dev) ((dev)&(~EXTENDED))
#define EMULATED_HD_DISK_MINOR_OFFSET (0)
#define EMULATED_HD_DISK_NAME_OFFSET (EMULATED_HD_DISK_MINOR_OFFSET / 256)
#define EMULATED_SD_DISK_MINOR_OFFSET (0)
#define EMULATED_SD_DISK_NAME_OFFSET (EMULATED_SD_DISK_MINOR_OFFSET / 256)

#define DEV_NAME	"xvd"	/* name in /dev */

/*
 * Grants are always the same size as a Xen page (i.e 4KB).
 * A physical segment is always the same size as a Linux page.
 * Number of grants per physical segment
 */
#define GRANTS_PER_PSEG	(PAGE_SIZE / XEN_PAGE_SIZE)

#define GRANTS_PER_INDIRECT_FRAME \
	(XEN_PAGE_SIZE / sizeof(struct blkif_request_segment))

#define INDIRECT_GREFS(_grants)		\
	DIV_ROUND_UP(_grants, GRANTS_PER_INDIRECT_FRAME)

static int blkfront_setup_indirect(struct blkfront_ring_info *rinfo);
static void blkfront_gather_backend_features(struct blkfront_info *info);
static int negotiate_mq(struct blkfront_info *info);

static int get_id_from_freelist(struct blkfront_ring_info *rinfo)
{
	unsigned long free = rinfo->shadow_free;

	BUG_ON(free >= BLK_RING_SIZE(rinfo->dev_info));
	rinfo->shadow_free = rinfo->shadow[free].req.u.rw.id;
	rinfo->shadow[free].req.u.rw.id = 0x0fffffee; /* debug */
	return free;
}

static int add_id_to_freelist(struct blkfront_ring_info *rinfo,
			      unsigned long id)
{
	if (rinfo->shadow[id].req.u.rw.id != id)
		return -EINVAL;
	if (rinfo->shadow[id].request == NULL)
		return -EINVAL;
	rinfo->shadow[id].req.u.rw.id  = rinfo->shadow_free;
	rinfo->shadow[id].request = NULL;
	rinfo->shadow_free = id;
	return 0;
}

static int fill_grant_buffer(struct blkfront_ring_info *rinfo, int num)
{
	struct blkfront_info *info = rinfo->dev_info;
	struct page *granted_page;
	struct grant *gnt_list_entry, *n;
	int i = 0;

	while (i < num) {
		gnt_list_entry = kzalloc(sizeof(struct grant), GFP_NOIO);
		if (!gnt_list_entry)
			goto out_of_memory;

		if (info->feature_persistent) {
			granted_page = alloc_page(GFP_NOIO);
			if (!granted_page) {
				kfree(gnt_list_entry);
				goto out_of_memory;
			}
			gnt_list_entry->page = granted_page;
		}

		gnt_list_entry->gref = GRANT_INVALID_REF;
		list_add(&gnt_list_entry->node, &rinfo->grants);
		i++;
	}

	return 0;

out_of_memory:
	list_for_each_entry_safe(gnt_list_entry, n,
	                         &rinfo->grants, node) {
		list_del(&gnt_list_entry->node);
		if (info->feature_persistent)
			__free_page(gnt_list_entry->page);
		kfree(gnt_list_entry);
		i--;
	}
	BUG_ON(i != 0);
	return -ENOMEM;
}

static struct grant *get_free_grant(struct blkfront_ring_info *rinfo)
{
	struct grant *gnt_list_entry;

	BUG_ON(list_empty(&rinfo->grants));
	gnt_list_entry = list_first_entry(&rinfo->grants, struct grant,
					  node);
	list_del(&gnt_list_entry->node);

	if (gnt_list_entry->gref != GRANT_INVALID_REF)
		rinfo->persistent_gnts_c--;

	return gnt_list_entry;
}

static inline void grant_foreign_access(const struct grant *gnt_list_entry,
					const struct blkfront_info *info)
{
	gnttab_page_grant_foreign_access_ref_one(gnt_list_entry->gref,
						 info->xbdev->otherend_id,
						 gnt_list_entry->page,
						 0);
}

static struct grant *get_grant(grant_ref_t *gref_head,
			       unsigned long gfn,
			       struct blkfront_ring_info *rinfo)
{
	struct grant *gnt_list_entry = get_free_grant(rinfo);
	struct blkfront_info *info = rinfo->dev_info;

	if (gnt_list_entry->gref != GRANT_INVALID_REF)
		return gnt_list_entry;

	/* Assign a gref to this page */
	gnt_list_entry->gref = gnttab_claim_grant_reference(gref_head);
	BUG_ON(gnt_list_entry->gref == -ENOSPC);
	if (info->feature_persistent)
		grant_foreign_access(gnt_list_entry, info);
	else {
		/* Grant access to the GFN passed by the caller */
		gnttab_grant_foreign_access_ref(gnt_list_entry->gref,
						info->xbdev->otherend_id,
						gfn, 0);
	}

	return gnt_list_entry;
}

static struct grant *get_indirect_grant(grant_ref_t *gref_head,
					struct blkfront_ring_info *rinfo)
{
	struct grant *gnt_list_entry = get_free_grant(rinfo);
	struct blkfront_info *info = rinfo->dev_info;

	if (gnt_list_entry->gref != GRANT_INVALID_REF)
		return gnt_list_entry;

	/* Assign a gref to this page */
	gnt_list_entry->gref = gnttab_claim_grant_reference(gref_head);
	BUG_ON(gnt_list_entry->gref == -ENOSPC);
	if (!info->feature_persistent) {
		struct page *indirect_page;

		/* Fetch a pre-allocated page to use for indirect grefs */
		BUG_ON(list_empty(&rinfo->indirect_pages));
		indirect_page = list_first_entry(&rinfo->indirect_pages,
						 struct page, lru);
		list_del(&indirect_page->lru);
		gnt_list_entry->page = indirect_page;
	}
	grant_foreign_access(gnt_list_entry, info);

	return gnt_list_entry;
}

static const char *op_name(int op)
{
	static const char *const names[] = {
		[BLKIF_OP_READ] = "read",
		[BLKIF_OP_WRITE] = "write",
		[BLKIF_OP_WRITE_BARRIER] = "barrier",
		[BLKIF_OP_FLUSH_DISKCACHE] = "flush",
		[BLKIF_OP_DISCARD] = "discard" };

	if (op < 0 || op >= ARRAY_SIZE(names))
		return "unknown";

	if (!names[op])
		return "reserved";

	return names[op];
}
static int xlbd_reserve_minors(unsigned int minor, unsigned int nr)
{
	unsigned int end = minor + nr;
	int rc;

	if (end > nr_minors) {
		unsigned long *bitmap, *old;

		bitmap = kcalloc(BITS_TO_LONGS(end), sizeof(*bitmap),
				 GFP_KERNEL);
		if (bitmap == NULL)
			return -ENOMEM;

		spin_lock(&minor_lock);
		if (end > nr_minors) {
			old = minors;
			memcpy(bitmap, minors,
			       BITS_TO_LONGS(nr_minors) * sizeof(*bitmap));
			minors = bitmap;
			nr_minors = BITS_TO_LONGS(end) * BITS_PER_LONG;
		} else
			old = bitmap;
		spin_unlock(&minor_lock);
		kfree(old);
	}

	spin_lock(&minor_lock);
	if (find_next_bit(minors, end, minor) >= end) {
		bitmap_set(minors, minor, nr);
		rc = 0;
	} else
		rc = -EBUSY;
	spin_unlock(&minor_lock);

	return rc;
}

static void xlbd_release_minors(unsigned int minor, unsigned int nr)
{
	unsigned int end = minor + nr;

	BUG_ON(end > nr_minors);
	spin_lock(&minor_lock);
	bitmap_clear(minors,  minor, nr);
	spin_unlock(&minor_lock);
}

static void blkif_restart_queue_callback(void *arg)
{
	struct blkfront_ring_info *rinfo = (struct blkfront_ring_info *)arg;
	schedule_work(&rinfo->work);
}

static int blkif_getgeo(struct block_device *bd, struct hd_geometry *hg)
{
	/* We don't have real geometry info, but let's at least return
	   values consistent with the size of the device */
	sector_t nsect = get_capacity(bd->bd_disk);
	sector_t cylinders = nsect;

	hg->heads = 0xff;
	hg->sectors = 0x3f;
	sector_div(cylinders, hg->heads * hg->sectors);
	hg->cylinders = cylinders;
	if ((sector_t)(hg->cylinders + 1) * hg->heads * hg->sectors < nsect)
		hg->cylinders = 0xffff;
	return 0;
}

static int blkif_ioctl(struct block_device *bdev, fmode_t mode,
		       unsigned command, unsigned long argument)
{
	struct blkfront_info *info = bdev->bd_disk->private_data;
	int i;

	dev_dbg(&info->xbdev->dev, "command: 0x%x, argument: 0x%lx\n",
		command, (long)argument);

	switch (command) {
	case CDROMMULTISESSION:
		dev_dbg(&info->xbdev->dev, "FIXME: support multisession CDs later\n");
		for (i = 0; i < sizeof(struct cdrom_multisession); i++)
			if (put_user(0, (char __user *)(argument + i)))
				return -EFAULT;
		return 0;

	case CDROM_GET_CAPABILITY: {
		struct gendisk *gd = info->gd;
		if (gd->flags & GENHD_FL_CD)
			return 0;
		return -EINVAL;
	}

	default:
		/*printk(KERN_ALERT "ioctl %08x not supported by Xen blkdev\n",
		  command);*/
		return -EINVAL; /* same return as native Linux */
	}

	return 0;
}

static unsigned long blkif_ring_get_request(struct blkfront_ring_info *rinfo,
					    struct request *req,
					    struct blkif_request **ring_req)
{
	unsigned long id;

	*ring_req = RING_GET_REQUEST(&rinfo->ring, rinfo->ring.req_prod_pvt);
	rinfo->ring.req_prod_pvt++;

	id = get_id_from_freelist(rinfo);
	rinfo->shadow[id].request = req;
	rinfo->shadow[id].status = REQ_WAITING;
	rinfo->shadow[id].associated_id = NO_ASSOCIATED_ID;

	(*ring_req)->u.rw.id = id;

	return id;
}

static int blkif_queue_discard_req(struct request *req, struct blkfront_ring_info *rinfo)
{
	struct blkfront_info *info = rinfo->dev_info;
	struct blkif_request *ring_req;
	unsigned long id;

	/* Fill out a communications ring structure. */
	id = blkif_ring_get_request(rinfo, req, &ring_req);

	ring_req->operation = BLKIF_OP_DISCARD;
	ring_req->u.discard.nr_sectors = blk_rq_sectors(req);
	ring_req->u.discard.id = id;
	ring_req->u.discard.sector_number = (blkif_sector_t)blk_rq_pos(req);
	if (req_op(req) == REQ_OP_SECURE_ERASE && info->feature_secdiscard)
		ring_req->u.discard.flag = BLKIF_DISCARD_SECURE;
	else
		ring_req->u.discard.flag = 0;

	/* Keep a private copy so we can reissue requests when recovering. */
	rinfo->shadow[id].req = *ring_req;

	return 0;
}

struct setup_rw_req {
	unsigned int grant_idx;
	struct blkif_request_segment *segments;
	struct blkfront_ring_info *rinfo;
	struct blkif_request *ring_req;
	grant_ref_t gref_head;
	unsigned int id;
	/* Only used when persistent grant is used and it's a read request */
	bool need_copy;
	unsigned int bvec_off;
	char *bvec_data;

	bool require_extra_req;
	struct blkif_request *extra_ring_req;
};

static void blkif_setup_rw_req_grant(unsigned long gfn, unsigned int offset,
				     unsigned int len, void *data)
{
	struct setup_rw_req *setup = data;
	int n, ref;
	struct grant *gnt_list_entry;
	unsigned int fsect, lsect;
	/* Convenient aliases */
	unsigned int grant_idx = setup->grant_idx;
	struct blkif_request *ring_req = setup->ring_req;
	struct blkfront_ring_info *rinfo = setup->rinfo;
	/*
	 * We always use the shadow of the first request to store the list
	 * of grant associated to the block I/O request. This made the
	 * completion more easy to handle even if the block I/O request is
	 * split.
	 */
	struct blk_shadow *shadow = &rinfo->shadow[setup->id];

	if (unlikely(setup->require_extra_req &&
		     grant_idx >= BLKIF_MAX_SEGMENTS_PER_REQUEST)) {
		/*
		 * We are using the second request, setup grant_idx
		 * to be the index of the segment array.
		 */
		grant_idx -= BLKIF_MAX_SEGMENTS_PER_REQUEST;
		ring_req = setup->extra_ring_req;
	}

	if ((ring_req->operation == BLKIF_OP_INDIRECT) &&
	    (grant_idx % GRANTS_PER_INDIRECT_FRAME == 0)) {
		if (setup->segments)
			kunmap_atomic(setup->segments);

		n = grant_idx / GRANTS_PER_INDIRECT_FRAME;
		gnt_list_entry = get_indirect_grant(&setup->gref_head, rinfo);
		shadow->indirect_grants[n] = gnt_list_entry;
		setup->segments = kmap_atomic(gnt_list_entry->page);
		ring_req->u.indirect.indirect_grefs[n] = gnt_list_entry->gref;
	}

	gnt_list_entry = get_grant(&setup->gref_head, gfn, rinfo);
	ref = gnt_list_entry->gref;
	/*
	 * All the grants are stored in the shadow of the first
	 * request. Therefore we have to use the global index.
	 */
	shadow->grants_used[setup->grant_idx] = gnt_list_entry;

	if (setup->need_copy) {
		void *shared_data;

		shared_data = kmap_atomic(gnt_list_entry->page);
		/*
		 * this does not wipe data stored outside the
		 * range sg->offset..sg->offset+sg->length.
		 * Therefore, blkback *could* see data from
		 * previous requests. This is OK as long as
		 * persistent grants are shared with just one
		 * domain. It may need refactoring if this
		 * changes
		 */
		memcpy(shared_data + offset,
		       setup->bvec_data + setup->bvec_off,
		       len);

		kunmap_atomic(shared_data);
		setup->bvec_off += len;
	}

	fsect = offset >> 9;
	lsect = fsect + (len >> 9) - 1;
	if (ring_req->operation != BLKIF_OP_INDIRECT) {
		ring_req->u.rw.seg[grant_idx] =
			(struct blkif_request_segment) {
				.gref       = ref,
				.first_sect = fsect,
				.last_sect  = lsect };
	} else {
		setup->segments[grant_idx % GRANTS_PER_INDIRECT_FRAME] =
			(struct blkif_request_segment) {
				.gref       = ref,
				.first_sect = fsect,
				.last_sect  = lsect };
	}

	(setup->grant_idx)++;
}

static void blkif_setup_extra_req(struct blkif_request *first,
				  struct blkif_request *second)
{
	uint16_t nr_segments = first->u.rw.nr_segments;

	/*
	 * The second request is only present when the first request uses
	 * all its segments. It's always the continuity of the first one.
	 */
	first->u.rw.nr_segments = BLKIF_MAX_SEGMENTS_PER_REQUEST;

	second->u.rw.nr_segments = nr_segments - BLKIF_MAX_SEGMENTS_PER_REQUEST;
	second->u.rw.sector_number = first->u.rw.sector_number +
		(BLKIF_MAX_SEGMENTS_PER_REQUEST * XEN_PAGE_SIZE) / 512;

	second->u.rw.handle = first->u.rw.handle;
	second->operation = first->operation;
}

static int blkif_queue_rw_req(struct request *req, struct blkfront_ring_info *rinfo)
{
	struct blkfront_info *info = rinfo->dev_info;
	struct blkif_request *ring_req, *extra_ring_req = NULL;
	unsigned long id, extra_id = NO_ASSOCIATED_ID;
	bool require_extra_req = false;
	int i;
	struct setup_rw_req setup = {
		.grant_idx = 0,
		.segments = NULL,
		.rinfo = rinfo,
		.need_copy = rq_data_dir(req) && info->feature_persistent,
	};

	/*
	 * Used to store if we are able to queue the request by just using
	 * existing persistent grants, or if we have to get new grants,
	 * as there are not sufficiently many free.
	 */
	bool new_persistent_gnts = false;
	struct scatterlist *sg;
	int num_sg, max_grefs, num_grant;

	max_grefs = req->nr_phys_segments * GRANTS_PER_PSEG;
	if (max_grefs > BLKIF_MAX_SEGMENTS_PER_REQUEST)
		/*
		 * If we are using indirect segments we need to account
		 * for the indirect grefs used in the request.
		 */
		max_grefs += INDIRECT_GREFS(max_grefs);

	/* Check if we have enough persistent grants to allocate a requests */
	if (rinfo->persistent_gnts_c < max_grefs) {
		new_persistent_gnts = true;

		if (gnttab_alloc_grant_references(
		    max_grefs - rinfo->persistent_gnts_c,
		    &setup.gref_head) < 0) {
			gnttab_request_free_callback(
				&rinfo->callback,
				blkif_restart_queue_callback,
				rinfo,
				max_grefs - rinfo->persistent_gnts_c);
			return 1;
		}
	}

	/* Fill out a communications ring structure. */
	id = blkif_ring_get_request(rinfo, req, &ring_req);

	num_sg = blk_rq_map_sg(req->q, req, rinfo->shadow[id].sg);
	num_grant = 0;
	/* Calculate the number of grant used */
	for_each_sg(rinfo->shadow[id].sg, sg, num_sg, i)
	       num_grant += gnttab_count_grant(sg->offset, sg->length);

	require_extra_req = info->max_indirect_segments == 0 &&
		num_grant > BLKIF_MAX_SEGMENTS_PER_REQUEST;
	BUG_ON(!HAS_EXTRA_REQ && require_extra_req);

	rinfo->shadow[id].num_sg = num_sg;
	if (num_grant > BLKIF_MAX_SEGMENTS_PER_REQUEST &&
	    likely(!require_extra_req)) {
		/*
		 * The indirect operation can only be a BLKIF_OP_READ or
		 * BLKIF_OP_WRITE
		 */
		BUG_ON(req_op(req) == REQ_OP_FLUSH || req->cmd_flags & REQ_FUA);
		ring_req->operation = BLKIF_OP_INDIRECT;
		ring_req->u.indirect.indirect_op = rq_data_dir(req) ?
			BLKIF_OP_WRITE : BLKIF_OP_READ;
		ring_req->u.indirect.sector_number = (blkif_sector_t)blk_rq_pos(req);
		ring_req->u.indirect.handle = info->handle;
		ring_req->u.indirect.nr_segments = num_grant;
	} else {
		ring_req->u.rw.sector_number = (blkif_sector_t)blk_rq_pos(req);
		ring_req->u.rw.handle = info->handle;
		ring_req->operation = rq_data_dir(req) ?
			BLKIF_OP_WRITE : BLKIF_OP_READ;
		if (req_op(req) == REQ_OP_FLUSH || req->cmd_flags & REQ_FUA) {
			/*
			 * Ideally we can do an unordered flush-to-disk.
			 * In case the backend onlysupports barriers, use that.
			 * A barrier request a superset of FUA, so we can
			 * implement it the same way.  (It's also a FLUSH+FUA,
			 * since it is guaranteed ordered WRT previous writes.)
			 */
			if (info->feature_flush && info->feature_fua)
				ring_req->operation =
					BLKIF_OP_WRITE_BARRIER;
			else if (info->feature_flush)
				ring_req->operation =
					BLKIF_OP_FLUSH_DISKCACHE;
			else
				ring_req->operation = 0;
		}
		ring_req->u.rw.nr_segments = num_grant;
		if (unlikely(require_extra_req)) {
			extra_id = blkif_ring_get_request(rinfo, req,
							  &extra_ring_req);
			/*
			 * Only the first request contains the scatter-gather
			 * list.
			 */
			rinfo->shadow[extra_id].num_sg = 0;

			blkif_setup_extra_req(ring_req, extra_ring_req);

			/* Link the 2 requests together */
			rinfo->shadow[extra_id].associated_id = id;
			rinfo->shadow[id].associated_id = extra_id;
		}
	}

	setup.ring_req = ring_req;
	setup.id = id;

	setup.require_extra_req = require_extra_req;
	if (unlikely(require_extra_req))
		setup.extra_ring_req = extra_ring_req;

	for_each_sg(rinfo->shadow[id].sg, sg, num_sg, i) {
		BUG_ON(sg->offset + sg->length > PAGE_SIZE);

		if (setup.need_copy) {
			setup.bvec_off = sg->offset;
			setup.bvec_data = kmap_atomic(sg_page(sg));
		}

		gnttab_foreach_grant_in_range(sg_page(sg),
					      sg->offset,
					      sg->length,
					      blkif_setup_rw_req_grant,
					      &setup);

		if (setup.need_copy)
			kunmap_atomic(setup.bvec_data);
	}
	if (setup.segments)
		kunmap_atomic(setup.segments);

	/* Keep a private copy so we can reissue requests when recovering. */
	rinfo->shadow[id].req = *ring_req;
	if (unlikely(require_extra_req))
		rinfo->shadow[extra_id].req = *extra_ring_req;

	if (new_persistent_gnts)
		gnttab_free_grant_references(setup.gref_head);

	return 0;
}

/*
 * Generate a Xen blkfront IO request from a blk layer request.  Reads
 * and writes are handled as expected.
 *
 * @req: a request struct
 */
static int blkif_queue_request(struct request *req, struct blkfront_ring_info *rinfo)
{
	if (unlikely(rinfo->dev_info->connected != BLKIF_STATE_CONNECTED))
		return 1;

	if (unlikely(req_op(req) == REQ_OP_DISCARD ||
		     req_op(req) == REQ_OP_SECURE_ERASE))
		return blkif_queue_discard_req(req, rinfo);
	else
		return blkif_queue_rw_req(req, rinfo);
}

static inline void flush_requests(struct blkfront_ring_info *rinfo)
{
	int notify;

	RING_PUSH_REQUESTS_AND_CHECK_NOTIFY(&rinfo->ring, notify);

	if (notify)
		notify_remote_via_irq(rinfo->irq);
}

static inline bool blkif_request_flush_invalid(struct request *req,
					       struct blkfront_info *info)
{
	return (blk_rq_is_passthrough(req) ||
		((req_op(req) == REQ_OP_FLUSH) &&
		 !info->feature_flush) ||
		((req->cmd_flags & REQ_FUA) &&
		 !info->feature_fua));
}

static blk_status_t blkif_queue_rq(struct blk_mq_hw_ctx *hctx,
			  const struct blk_mq_queue_data *qd)
{
	unsigned long flags;
	int qid = hctx->queue_num;
	struct blkfront_info *info = hctx->queue->queuedata;
	struct blkfront_ring_info *rinfo = NULL;

	BUG_ON(info->nr_rings <= qid);
	rinfo = &info->rinfo[qid];
	blk_mq_start_request(qd->rq);
	spin_lock_irqsave(&rinfo->ring_lock, flags);
	if (RING_FULL(&rinfo->ring))
		goto out_busy;

	if (blkif_request_flush_invalid(qd->rq, rinfo->dev_info))
		goto out_err;

	if (blkif_queue_request(qd->rq, rinfo))
		goto out_busy;

	flush_requests(rinfo);
	spin_unlock_irqrestore(&rinfo->ring_lock, flags);
	return BLK_STS_OK;

out_err:
	spin_unlock_irqrestore(&rinfo->ring_lock, flags);
	return BLK_STS_IOERR;

out_busy:
	blk_mq_stop_hw_queue(hctx);
	spin_unlock_irqrestore(&rinfo->ring_lock, flags);
	return BLK_STS_DEV_RESOURCE;
}

static void blkif_complete_rq(struct request *rq)
{
	blk_mq_end_request(rq, blkif_req(rq)->error);
}

static const struct blk_mq_ops blkfront_mq_ops = {
	.queue_rq = blkif_queue_rq,
	.complete = blkif_complete_rq,
};

static void blkif_set_queue_limits(struct blkfront_info *info)
{
	struct request_queue *rq = info->rq;
	struct gendisk *gd = info->gd;
	unsigned int segments = info->max_indirect_segments ? :
				BLKIF_MAX_SEGMENTS_PER_REQUEST;

	blk_queue_flag_set(QUEUE_FLAG_VIRT, rq);

	if (info->feature_discard) {
		blk_queue_flag_set(QUEUE_FLAG_DISCARD, rq);
		blk_queue_max_discard_sectors(rq, get_capacity(gd));
		rq->limits.discard_granularity = info->discard_granularity;
		rq->limits.discard_alignment = info->discard_alignment;
		if (info->feature_secdiscard)
			blk_queue_flag_set(QUEUE_FLAG_SECERASE, rq);
	}

	/* Hard sector size and max sectors impersonate the equiv. hardware. */
	blk_queue_logical_block_size(rq, info->sector_size);
	blk_queue_physical_block_size(rq, info->physical_sector_size);
	blk_queue_max_hw_sectors(rq, (segments * XEN_PAGE_SIZE) / 512);

	/* Each segment in a request is up to an aligned page in size. */
	blk_queue_segment_boundary(rq, PAGE_SIZE - 1);
	blk_queue_max_segment_size(rq, PAGE_SIZE);

	/* Ensure a merged request will fit in a single I/O ring slot. */
	blk_queue_max_segments(rq, segments / GRANTS_PER_PSEG);

	/* Make sure buffer addresses are sector-aligned. */
	blk_queue_dma_alignment(rq, 511);
}

static int xlvbd_init_blk_queue(struct gendisk *gd, u16 sector_size,
				unsigned int physical_sector_size)
{
	struct request_queue *rq;
	struct blkfront_info *info = gd->private_data;

	memset(&info->tag_set, 0, sizeof(info->tag_set));
	info->tag_set.ops = &blkfront_mq_ops;
	info->tag_set.nr_hw_queues = info->nr_rings;
	if (HAS_EXTRA_REQ && info->max_indirect_segments == 0) {
		/*
		 * When indirect descriptior is not supported, the I/O request
		 * will be split between multiple request in the ring.
		 * To avoid problems when sending the request, divide by
		 * 2 the depth of the queue.
		 */
		info->tag_set.queue_depth =  BLK_RING_SIZE(info) / 2;
	} else
		info->tag_set.queue_depth = BLK_RING_SIZE(info);
	info->tag_set.numa_node = NUMA_NO_NODE;
	info->tag_set.flags = BLK_MQ_F_SHOULD_MERGE | BLK_MQ_F_SG_MERGE;
	info->tag_set.cmd_size = sizeof(struct blkif_req);
	info->tag_set.driver_data = info;

	if (blk_mq_alloc_tag_set(&info->tag_set))
		return -EINVAL;
	rq = blk_mq_init_queue(&info->tag_set);
	if (IS_ERR(rq)) {
		blk_mq_free_tag_set(&info->tag_set);
		return PTR_ERR(rq);
	}

	rq->queuedata = info;
	info->rq = gd->queue = rq;
	info->gd = gd;
	info->sector_size = sector_size;
	info->physical_sector_size = physical_sector_size;
	blkif_set_queue_limits(info);

	return 0;
}

static const char *flush_info(struct blkfront_info *info)
{
	if (info->feature_flush && info->feature_fua)
		return "barrier: enabled;";
	else if (info->feature_flush)
		return "flush diskcache: enabled;";
	else
		return "barrier or flush: disabled;";
}

static void xlvbd_flush(struct blkfront_info *info)
{
	blk_queue_write_cache(info->rq, info->feature_flush ? true : false,
			      info->feature_fua ? true : false);
	pr_info("blkfront: %s: %s %s %s %s %s\n",
		info->gd->disk_name, flush_info(info),
		"persistent grants:", info->feature_persistent ?
		"enabled;" : "disabled;", "indirect descriptors:",
		info->max_indirect_segments ? "enabled;" : "disabled;");
}

static int xen_translate_vdev(int vdevice, int *minor, unsigned int *offset)
{
	int major;
	major = BLKIF_MAJOR(vdevice);
	*minor = BLKIF_MINOR(vdevice);
	switch (major) {
		case XEN_IDE0_MAJOR:
			*offset = (*minor / 64) + EMULATED_HD_DISK_NAME_OFFSET;
			*minor = ((*minor / 64) * PARTS_PER_DISK) +
				EMULATED_HD_DISK_MINOR_OFFSET;
			break;
		case XEN_IDE1_MAJOR:
			*offset = (*minor / 64) + 2 + EMULATED_HD_DISK_NAME_OFFSET;
			*minor = (((*minor / 64) + 2) * PARTS_PER_DISK) +
				EMULATED_HD_DISK_MINOR_OFFSET;
			break;
		case XEN_SCSI_DISK0_MAJOR:
			*offset = (*minor / PARTS_PER_DISK) + EMULATED_SD_DISK_NAME_OFFSET;
			*minor = *minor + EMULATED_SD_DISK_MINOR_OFFSET;
			break;
		case XEN_SCSI_DISK1_MAJOR:
		case XEN_SCSI_DISK2_MAJOR:
		case XEN_SCSI_DISK3_MAJOR:
		case XEN_SCSI_DISK4_MAJOR:
		case XEN_SCSI_DISK5_MAJOR:
		case XEN_SCSI_DISK6_MAJOR:
		case XEN_SCSI_DISK7_MAJOR:
			*offset = (*minor / PARTS_PER_DISK) + 
				((major - XEN_SCSI_DISK1_MAJOR + 1) * 16) +
				EMULATED_SD_DISK_NAME_OFFSET;
			*minor = *minor +
				((major - XEN_SCSI_DISK1_MAJOR + 1) * 16 * PARTS_PER_DISK) +
				EMULATED_SD_DISK_MINOR_OFFSET;
			break;
		case XEN_SCSI_DISK8_MAJOR:
		case XEN_SCSI_DISK9_MAJOR:
		case XEN_SCSI_DISK10_MAJOR:
		case XEN_SCSI_DISK11_MAJOR:
		case XEN_SCSI_DISK12_MAJOR:
		case XEN_SCSI_DISK13_MAJOR:
		case XEN_SCSI_DISK14_MAJOR:
		case XEN_SCSI_DISK15_MAJOR:
			*offset = (*minor / PARTS_PER_DISK) + 
				((major - XEN_SCSI_DISK8_MAJOR + 8) * 16) +
				EMULATED_SD_DISK_NAME_OFFSET;
			*minor = *minor +
				((major - XEN_SCSI_DISK8_MAJOR + 8) * 16 * PARTS_PER_DISK) +
				EMULATED_SD_DISK_MINOR_OFFSET;
			break;
		case XENVBD_MAJOR:
			*offset = *minor / PARTS_PER_DISK;
			break;
		default:
			printk(KERN_WARNING "blkfront: your disk configuration is "
					"incorrect, please use an xvd device instead\n");
			return -ENODEV;
	}
	return 0;
}

static char *encode_disk_name(char *ptr, unsigned int n)
{
	if (n >= 26)
		ptr = encode_disk_name(ptr, n / 26 - 1);
	*ptr = 'a' + n % 26;
	return ptr + 1;
}

static int xlvbd_alloc_gendisk(blkif_sector_t capacity,
			       struct blkfront_info *info,
			       u16 vdisk_info, u16 sector_size,
			       unsigned int physical_sector_size)
{
	struct gendisk *gd;
	int nr_minors = 1;
	int err;
	unsigned int offset;
	int minor;
	int nr_parts;
	char *ptr;

	BUG_ON(info->gd != NULL);
	BUG_ON(info->rq != NULL);

	if ((info->vdevice>>EXT_SHIFT) > 1) {
		/* this is above the extended range; something is wrong */
		printk(KERN_WARNING "blkfront: vdevice 0x%x is above the extended range; ignoring\n", info->vdevice);
		return -ENODEV;
	}

	if (!VDEV_IS_EXTENDED(info->vdevice)) {
		err = xen_translate_vdev(info->vdevice, &minor, &offset);
		if (err)
			return err;		
 		nr_parts = PARTS_PER_DISK;
	} else {
		minor = BLKIF_MINOR_EXT(info->vdevice);
		nr_parts = PARTS_PER_EXT_DISK;
		offset = minor / nr_parts;
		if (xen_hvm_domain() && offset < EMULATED_HD_DISK_NAME_OFFSET + 4)
			printk(KERN_WARNING "blkfront: vdevice 0x%x might conflict with "
					"emulated IDE disks,\n\t choose an xvd device name"
					"from xvde on\n", info->vdevice);
	}
	if (minor >> MINORBITS) {
		pr_warn("blkfront: %#x's minor (%#x) out of range; ignoring\n",
			info->vdevice, minor);
		return -ENODEV;
	}

	if ((minor % nr_parts) == 0)
		nr_minors = nr_parts;

	err = xlbd_reserve_minors(minor, nr_minors);
	if (err)
		goto out;
	err = -ENODEV;

	gd = alloc_disk(nr_minors);
	if (gd == NULL)
		goto release;

	strcpy(gd->disk_name, DEV_NAME);
	ptr = encode_disk_name(gd->disk_name + sizeof(DEV_NAME) - 1, offset);
	BUG_ON(ptr >= gd->disk_name + DISK_NAME_LEN);
	if (nr_minors > 1)
		*ptr = 0;
	else
		snprintf(ptr, gd->disk_name + DISK_NAME_LEN - ptr,
			 "%d", minor & (nr_parts - 1));

	gd->major = XENVBD_MAJOR;
	gd->first_minor = minor;
	gd->fops = &xlvbd_block_fops;
	gd->private_data = info;
	set_capacity(gd, capacity);

	if (xlvbd_init_blk_queue(gd, sector_size, physical_sector_size)) {
		del_gendisk(gd);
		goto release;
	}

	xlvbd_flush(info);

	if (vdisk_info & VDISK_READONLY)
		set_disk_ro(gd, 1);

	if (vdisk_info & VDISK_REMOVABLE)
		gd->flags |= GENHD_FL_REMOVABLE;

	if (vdisk_info & VDISK_CDROM)
		gd->flags |= GENHD_FL_CD;

	return 0;

 release:
	xlbd_release_minors(minor, nr_minors);
 out:
	return err;
}

static void xlvbd_release_gendisk(struct blkfront_info *info)
{
	unsigned int minor, nr_minors, i;

	if (info->rq == NULL)
		return;

	/* No more blkif_request(). */
	blk_mq_stop_hw_queues(info->rq);

	for (i = 0; i < info->nr_rings; i++) {
		struct blkfront_ring_info *rinfo = &info->rinfo[i];

		/* No more gnttab callback work. */
		gnttab_cancel_free_callback(&rinfo->callback);

		/* Flush gnttab callback work. Must be done with no locks held. */
		flush_work(&rinfo->work);
	}

	del_gendisk(info->gd);

	minor = info->gd->first_minor;
	nr_minors = info->gd->minors;
	xlbd_release_minors(minor, nr_minors);

	blk_cleanup_queue(info->rq);
	blk_mq_free_tag_set(&info->tag_set);
	info->rq = NULL;

	put_disk(info->gd);
	info->gd = NULL;
}

/* Already hold rinfo->ring_lock. */
static inline void kick_pending_request_queues_locked(struct blkfront_ring_info *rinfo)
{
	if (!RING_FULL(&rinfo->ring))
		blk_mq_start_stopped_hw_queues(rinfo->dev_info->rq, true);
}

static void kick_pending_request_queues(struct blkfront_ring_info *rinfo)
{
	unsigned long flags;

	spin_lock_irqsave(&rinfo->ring_lock, flags);
	kick_pending_request_queues_locked(rinfo);
	spin_unlock_irqrestore(&rinfo->ring_lock, flags);
}

static void blkif_restart_queue(struct work_struct *work)
{
	struct blkfront_ring_info *rinfo = container_of(work, struct blkfront_ring_info, work);

	if (rinfo->dev_info->connected == BLKIF_STATE_CONNECTED)
		kick_pending_request_queues(rinfo);
}

static void blkif_free_ring(struct blkfront_ring_info *rinfo)
{
	struct grant *persistent_gnt, *n;
	struct blkfront_info *info = rinfo->dev_info;
	int i, j, segs;

	/*
	 * Remove indirect pages, this only happens when using indirect
	 * descriptors but not persistent grants
	 */
	if (!list_empty(&rinfo->indirect_pages)) {
		struct page *indirect_page, *n;

		BUG_ON(info->feature_persistent);
		list_for_each_entry_safe(indirect_page, n, &rinfo->indirect_pages, lru) {
			list_del(&indirect_page->lru);
			__free_page(indirect_page);
		}
	}

	/* Remove all persistent grants. */
	if (!list_empty(&rinfo->grants)) {
		list_for_each_entry_safe(persistent_gnt, n,
					 &rinfo->grants, node) {
			list_del(&persistent_gnt->node);
			if (persistent_gnt->gref != GRANT_INVALID_REF) {
				gnttab_end_foreign_access(persistent_gnt->gref,
							  0, 0UL);
				rinfo->persistent_gnts_c--;
			}
			if (info->feature_persistent)
				__free_page(persistent_gnt->page);
			kfree(persistent_gnt);
		}
	}
	BUG_ON(rinfo->persistent_gnts_c != 0);

	for (i = 0; i < BLK_RING_SIZE(info); i++) {
		/*
		 * Clear persistent grants present in requests already
		 * on the shared ring
		 */
		if (!rinfo->shadow[i].request)
			goto free_shadow;

		segs = rinfo->shadow[i].req.operation == BLKIF_OP_INDIRECT ?
		       rinfo->shadow[i].req.u.indirect.nr_segments :
		       rinfo->shadow[i].req.u.rw.nr_segments;
		for (j = 0; j < segs; j++) {
			persistent_gnt = rinfo->shadow[i].grants_used[j];
			gnttab_end_foreign_access(persistent_gnt->gref, 0, 0UL);
			if (info->feature_persistent)
				__free_page(persistent_gnt->page);
			kfree(persistent_gnt);
		}

		if (rinfo->shadow[i].req.operation != BLKIF_OP_INDIRECT)
			/*
			 * If this is not an indirect operation don't try to
			 * free indirect segments
			 */
			goto free_shadow;

		for (j = 0; j < INDIRECT_GREFS(segs); j++) {
			persistent_gnt = rinfo->shadow[i].indirect_grants[j];
			gnttab_end_foreign_access(persistent_gnt->gref, 0, 0UL);
			__free_page(persistent_gnt->page);
			kfree(persistent_gnt);
		}

free_shadow:
		kfree(rinfo->shadow[i].grants_used);
		rinfo->shadow[i].grants_used = NULL;
		kfree(rinfo->shadow[i].indirect_grants);
		rinfo->shadow[i].indirect_grants = NULL;
		kfree(rinfo->shadow[i].sg);
		rinfo->shadow[i].sg = NULL;
	}

	/* No more gnttab callback work. */
	gnttab_cancel_free_callback(&rinfo->callback);

	/* Flush gnttab callback work. Must be done with no locks held. */
	flush_work(&rinfo->work);

	/* Free resources associated with old device channel. */
	for (i = 0; i < info->nr_ring_pages; i++) {
		if (rinfo->ring_ref[i] != GRANT_INVALID_REF) {
			gnttab_end_foreign_access(rinfo->ring_ref[i], 0, 0);
			rinfo->ring_ref[i] = GRANT_INVALID_REF;
		}
	}
	free_pages((unsigned long)rinfo->ring.sring, get_order(info->nr_ring_pages * XEN_PAGE_SIZE));
	rinfo->ring.sring = NULL;

	if (rinfo->irq)
		unbind_from_irqhandler(rinfo->irq, rinfo);
	rinfo->evtchn = rinfo->irq = 0;
}

static void blkif_free(struct blkfront_info *info, int suspend)
{
	unsigned int i;

	/* Prevent new requests being issued until we fix things up. */
	info->connected = suspend ?
		BLKIF_STATE_SUSPENDED : BLKIF_STATE_DISCONNECTED;
	/* No more blkif_request(). */
	if (info->rq)
		blk_mq_stop_hw_queues(info->rq);

	for (i = 0; i < info->nr_rings; i++)
		blkif_free_ring(&info->rinfo[i]);

	kfree(info->rinfo);
	info->rinfo = NULL;
	info->nr_rings = 0;
}

struct copy_from_grant {
	const struct blk_shadow *s;
	unsigned int grant_idx;
	unsigned int bvec_offset;
	char *bvec_data;
};

static void blkif_copy_from_grant(unsigned long gfn, unsigned int offset,
				  unsigned int len, void *data)
{
	struct copy_from_grant *info = data;
	char *shared_data;
	/* Convenient aliases */
	const struct blk_shadow *s = info->s;

	shared_data = kmap_atomic(s->grants_used[info->grant_idx]->page);

	memcpy(info->bvec_data + info->bvec_offset,
	       shared_data + offset, len);

	info->bvec_offset += len;
	info->grant_idx++;

	kunmap_atomic(shared_data);
}

static enum blk_req_status blkif_rsp_to_req_status(int rsp)
{
	switch (rsp)
	{
	case BLKIF_RSP_OKAY:
		return REQ_DONE;
	case BLKIF_RSP_EOPNOTSUPP:
		return REQ_EOPNOTSUPP;
	case BLKIF_RSP_ERROR:
		/* Fallthrough. */
	default:
		return REQ_ERROR;
	}
}

/*
 * Get the final status of the block request based on two ring response
 */
static int blkif_get_final_status(enum blk_req_status s1,
				  enum blk_req_status s2)
{
	BUG_ON(s1 == REQ_WAITING);
	BUG_ON(s2 == REQ_WAITING);

	if (s1 == REQ_ERROR || s2 == REQ_ERROR)
		return BLKIF_RSP_ERROR;
	else if (s1 == REQ_EOPNOTSUPP || s2 == REQ_EOPNOTSUPP)
		return BLKIF_RSP_EOPNOTSUPP;
	return BLKIF_RSP_OKAY;
}

static bool blkif_completion(unsigned long *id,
			     struct blkfront_ring_info *rinfo,
			     struct blkif_response *bret)
{
	int i = 0;
	struct scatterlist *sg;
	int num_sg, num_grant;
	struct blkfront_info *info = rinfo->dev_info;
	struct blk_shadow *s = &rinfo->shadow[*id];
	struct copy_from_grant data = {
		.grant_idx = 0,
	};

	num_grant = s->req.operation == BLKIF_OP_INDIRECT ?
		s->req.u.indirect.nr_segments : s->req.u.rw.nr_segments;

	/* The I/O request may be split in two. */
	if (unlikely(s->associated_id != NO_ASSOCIATED_ID)) {
		struct blk_shadow *s2 = &rinfo->shadow[s->associated_id];

		/* Keep the status of the current response in shadow. */
		s->status = blkif_rsp_to_req_status(bret->status);

		/* Wait the second response if not yet here. */
		if (s2->status == REQ_WAITING)
			return false;

		bret->status = blkif_get_final_status(s->status,
						      s2->status);

		/*
		 * All the grants is stored in the first shadow in order
		 * to make the completion code simpler.
		 */
		num_grant += s2->req.u.rw.nr_segments;

		/*
		 * The two responses may not come in order. Only the
		 * first request will store the scatter-gather list.
		 */
		if (s2->num_sg != 0) {
			/* Update "id" with the ID of the first response. */
			*id = s->associated_id;
			s = s2;
		}

		/*
		 * We don't need anymore the second request, so recycling
		 * it now.
		 */
		if (add_id_to_freelist(rinfo, s->associated_id))
			WARN(1, "%s: can't recycle the second part (id = %ld) of the request\n",
			     info->gd->disk_name, s->associated_id);
	}

	data.s = s;
	num_sg = s->num_sg;

	if (bret->operation == BLKIF_OP_READ && info->feature_persistent) {
		for_each_sg(s->sg, sg, num_sg, i) {
			BUG_ON(sg->offset + sg->length > PAGE_SIZE);

			data.bvec_offset = sg->offset;
			data.bvec_data = kmap_atomic(sg_page(sg));

			gnttab_foreach_grant_in_range(sg_page(sg),
						      sg->offset,
						      sg->length,
						      blkif_copy_from_grant,
						      &data);

			kunmap_atomic(data.bvec_data);
		}
	}
	/* Add the persistent grant into the list of free grants */
	for (i = 0; i < num_grant; i++) {
		if (gnttab_query_foreign_access(s->grants_used[i]->gref)) {
			/*
			 * If the grant is still mapped by the backend (the
			 * backend has chosen to make this grant persistent)
			 * we add it at the head of the list, so it will be
			 * reused first.
			 */
			if (!info->feature_persistent)
				pr_alert_ratelimited("backed has not unmapped grant: %u\n",
						     s->grants_used[i]->gref);
			list_add(&s->grants_used[i]->node, &rinfo->grants);
			rinfo->persistent_gnts_c++;
		} else {
			/*
			 * If the grant is not mapped by the backend we end the
			 * foreign access and add it to the tail of the list,
			 * so it will not be picked again unless we run out of
			 * persistent grants.
			 */
			gnttab_end_foreign_access(s->grants_used[i]->gref, 0, 0UL);
			s->grants_used[i]->gref = GRANT_INVALID_REF;
			list_add_tail(&s->grants_used[i]->node, &rinfo->grants);
		}
	}
	if (s->req.operation == BLKIF_OP_INDIRECT) {
		for (i = 0; i < INDIRECT_GREFS(num_grant); i++) {
			if (gnttab_query_foreign_access(s->indirect_grants[i]->gref)) {
				if (!info->feature_persistent)
					pr_alert_ratelimited("backed has not unmapped grant: %u\n",
							     s->indirect_grants[i]->gref);
				list_add(&s->indirect_grants[i]->node, &rinfo->grants);
				rinfo->persistent_gnts_c++;
			} else {
				struct page *indirect_page;

				gnttab_end_foreign_access(s->indirect_grants[i]->gref, 0, 0UL);
				/*
				 * Add the used indirect page back to the list of
				 * available pages for indirect grefs.
				 */
				if (!info->feature_persistent) {
					indirect_page = s->indirect_grants[i]->page;
					list_add(&indirect_page->lru, &rinfo->indirect_pages);
				}
				s->indirect_grants[i]->gref = GRANT_INVALID_REF;
				list_add_tail(&s->indirect_grants[i]->node, &rinfo->grants);
			}
		}
	}

	return true;
}

static irqreturn_t blkif_interrupt(int irq, void *dev_id)
{
	struct request *req;
	struct blkif_response *bret;
	RING_IDX i, rp;
	unsigned long flags;
	struct blkfront_ring_info *rinfo = (struct blkfront_ring_info *)dev_id;
	struct blkfront_info *info = rinfo->dev_info;

	if (unlikely(info->connected != BLKIF_STATE_CONNECTED))
		return IRQ_HANDLED;

	spin_lock_irqsave(&rinfo->ring_lock, flags);
 again:
	rp = rinfo->ring.sring->rsp_prod;
	rmb(); /* Ensure we see queued responses up to 'rp'. */

	for (i = rinfo->ring.rsp_cons; i != rp; i++) {
		unsigned long id;

		bret = RING_GET_RESPONSE(&rinfo->ring, i);
		id   = bret->id;
		/*
		 * The backend has messed up and given us an id that we would
		 * never have given to it (we stamp it up to BLK_RING_SIZE -
		 * look in get_id_from_freelist.
		 */
		if (id >= BLK_RING_SIZE(info)) {
			WARN(1, "%s: response to %s has incorrect id (%ld)\n",
			     info->gd->disk_name, op_name(bret->operation), id);
			/* We can't safely get the 'struct request' as
			 * the id is busted. */
			continue;
		}
		req  = rinfo->shadow[id].request;

		if (bret->operation != BLKIF_OP_DISCARD) {
			/*
			 * We may need to wait for an extra response if the
			 * I/O request is split in 2
			 */
			if (!blkif_completion(&id, rinfo, bret))
				continue;
		}

		if (add_id_to_freelist(rinfo, id)) {
			WARN(1, "%s: response to %s (id %ld) couldn't be recycled!\n",
			     info->gd->disk_name, op_name(bret->operation), id);
			continue;
		}

		if (bret->status == BLKIF_RSP_OKAY)
			blkif_req(req)->error = BLK_STS_OK;
		else
			blkif_req(req)->error = BLK_STS_IOERR;

		switch (bret->operation) {
		case BLKIF_OP_DISCARD:
			if (unlikely(bret->status == BLKIF_RSP_EOPNOTSUPP)) {
				struct request_queue *rq = info->rq;
				printk(KERN_WARNING "blkfront: %s: %s op failed\n",
					   info->gd->disk_name, op_name(bret->operation));
				blkif_req(req)->error = BLK_STS_NOTSUPP;
				info->feature_discard = 0;
				info->feature_secdiscard = 0;
				blk_queue_flag_clear(QUEUE_FLAG_DISCARD, rq);
				blk_queue_flag_clear(QUEUE_FLAG_SECERASE, rq);
			}
			break;
		case BLKIF_OP_FLUSH_DISKCACHE:
		case BLKIF_OP_WRITE_BARRIER:
			if (unlikely(bret->status == BLKIF_RSP_EOPNOTSUPP)) {
				printk(KERN_WARNING "blkfront: %s: %s op failed\n",
				       info->gd->disk_name, op_name(bret->operation));
				blkif_req(req)->error = BLK_STS_NOTSUPP;
			}
			if (unlikely(bret->status == BLKIF_RSP_ERROR &&
				     rinfo->shadow[id].req.u.rw.nr_segments == 0)) {
				printk(KERN_WARNING "blkfront: %s: empty %s op failed\n",
				       info->gd->disk_name, op_name(bret->operation));
				blkif_req(req)->error = BLK_STS_NOTSUPP;
			}
			if (unlikely(blkif_req(req)->error)) {
				if (blkif_req(req)->error == BLK_STS_NOTSUPP)
					blkif_req(req)->error = BLK_STS_OK;
				info->feature_fua = 0;
				info->feature_flush = 0;
				xlvbd_flush(info);
			}
			/* fall through */
		case BLKIF_OP_READ:
		case BLKIF_OP_WRITE:
			if (unlikely(bret->status != BLKIF_RSP_OKAY))
				dev_dbg(&info->xbdev->dev, "Bad return from blkdev data "
					"request: %x\n", bret->status);

			break;
		default:
			BUG();
		}

		blk_mq_complete_request(req);
	}

	rinfo->ring.rsp_cons = i;

	if (i != rinfo->ring.req_prod_pvt) {
		int more_to_do;
		RING_FINAL_CHECK_FOR_RESPONSES(&rinfo->ring, more_to_do);
		if (more_to_do)
			goto again;
	} else
		rinfo->ring.sring->rsp_event = i + 1;

	kick_pending_request_queues_locked(rinfo);

	spin_unlock_irqrestore(&rinfo->ring_lock, flags);

	return IRQ_HANDLED;
}


static int setup_blkring(struct xenbus_device *dev,
			 struct blkfront_ring_info *rinfo)
{
	struct blkif_sring *sring;
	int err, i;
	struct blkfront_info *info = rinfo->dev_info;
	unsigned long ring_size = info->nr_ring_pages * XEN_PAGE_SIZE;
	grant_ref_t gref[XENBUS_MAX_RING_GRANTS];

	for (i = 0; i < info->nr_ring_pages; i++)
		rinfo->ring_ref[i] = GRANT_INVALID_REF;

	sring = (struct blkif_sring *)__get_free_pages(GFP_NOIO | __GFP_HIGH,
						       get_order(ring_size));
	if (!sring) {
		xenbus_dev_fatal(dev, -ENOMEM, "allocating shared ring");
		return -ENOMEM;
	}
	SHARED_RING_INIT(sring);
	FRONT_RING_INIT(&rinfo->ring, sring, ring_size);

	err = xenbus_grant_ring(dev, rinfo->ring.sring, info->nr_ring_pages, gref);
	if (err < 0) {
		free_pages((unsigned long)sring, get_order(ring_size));
		rinfo->ring.sring = NULL;
		goto fail;
	}
	for (i = 0; i < info->nr_ring_pages; i++)
		rinfo->ring_ref[i] = gref[i];

	err = xenbus_alloc_evtchn(dev, &rinfo->evtchn);
	if (err)
		goto fail;

	err = bind_evtchn_to_irqhandler(rinfo->evtchn, blkif_interrupt, 0,
					"blkif", rinfo);
	if (err <= 0) {
		xenbus_dev_fatal(dev, err,
				 "bind_evtchn_to_irqhandler failed");
		goto fail;
	}
	rinfo->irq = err;

	return 0;
fail:
	blkif_free(info, 0);
	return err;
}

/*
 * Write out per-ring/queue nodes including ring-ref and event-channel, and each
 * ring buffer may have multi pages depending on ->nr_ring_pages.
 */
static int write_per_ring_nodes(struct xenbus_transaction xbt,
				struct blkfront_ring_info *rinfo, const char *dir)
{
	int err;
	unsigned int i;
	const char *message = NULL;
	struct blkfront_info *info = rinfo->dev_info;

	if (info->nr_ring_pages == 1) {
		err = xenbus_printf(xbt, dir, "ring-ref", "%u", rinfo->ring_ref[0]);
		if (err) {
			message = "writing ring-ref";
			goto abort_transaction;
		}
	} else {
		for (i = 0; i < info->nr_ring_pages; i++) {
			char ring_ref_name[RINGREF_NAME_LEN];

			snprintf(ring_ref_name, RINGREF_NAME_LEN, "ring-ref%u", i);
			err = xenbus_printf(xbt, dir, ring_ref_name,
					    "%u", rinfo->ring_ref[i]);
			if (err) {
				message = "writing ring-ref";
				goto abort_transaction;
			}
		}
	}

	err = xenbus_printf(xbt, dir, "event-channel", "%u", rinfo->evtchn);
	if (err) {
		message = "writing event-channel";
		goto abort_transaction;
	}

	return 0;

abort_transaction:
	xenbus_transaction_end(xbt, 1);
	if (message)
		xenbus_dev_fatal(info->xbdev, err, "%s", message);

	return err;
}

static void free_info(struct blkfront_info *info)
{
	list_del(&info->info_list);
	kfree(info);
}

/* Common code used when first setting up, and when resuming. */
static int talk_to_blkback(struct xenbus_device *dev,
			   struct blkfront_info *info)
{
	const char *message = NULL;
	struct xenbus_transaction xbt;
	int err;
	unsigned int i, max_page_order;
	unsigned int ring_page_order;

	if (!info)
		return -ENODEV;

	max_page_order = xenbus_read_unsigned(info->xbdev->otherend,
					      "max-ring-page-order", 0);
	ring_page_order = min(xen_blkif_max_ring_order, max_page_order);
	info->nr_ring_pages = 1 << ring_page_order;

	err = negotiate_mq(info);
	if (err)
		goto destroy_blkring;

	for (i = 0; i < info->nr_rings; i++) {
		struct blkfront_ring_info *rinfo = &info->rinfo[i];

		/* Create shared ring, alloc event channel. */
		err = setup_blkring(dev, rinfo);
		if (err)
			goto destroy_blkring;
	}

again:
	err = xenbus_transaction_start(&xbt);
	if (err) {
		xenbus_dev_fatal(dev, err, "starting transaction");
		goto destroy_blkring;
	}

	if (info->nr_ring_pages > 1) {
		err = xenbus_printf(xbt, dev->nodename, "ring-page-order", "%u",
				    ring_page_order);
		if (err) {
			message = "writing ring-page-order";
			goto abort_transaction;
		}
	}

	/* We already got the number of queues/rings in _probe */
	if (info->nr_rings == 1) {
		err = write_per_ring_nodes(xbt, &info->rinfo[0], dev->nodename);
		if (err)
			goto destroy_blkring;
	} else {
		char *path;
		size_t pathsize;

		err = xenbus_printf(xbt, dev->nodename, "multi-queue-num-queues", "%u",
				    info->nr_rings);
		if (err) {
			message = "writing multi-queue-num-queues";
			goto abort_transaction;
		}

		pathsize = strlen(dev->nodename) + QUEUE_NAME_LEN;
		path = kmalloc(pathsize, GFP_KERNEL);
		if (!path) {
			err = -ENOMEM;
			message = "ENOMEM while writing ring references";
			goto abort_transaction;
		}

		for (i = 0; i < info->nr_rings; i++) {
			memset(path, 0, pathsize);
			snprintf(path, pathsize, "%s/queue-%u", dev->nodename, i);
			err = write_per_ring_nodes(xbt, &info->rinfo[i], path);
			if (err) {
				kfree(path);
				goto destroy_blkring;
			}
		}
		kfree(path);
	}
	err = xenbus_printf(xbt, dev->nodename, "protocol", "%s",
			    XEN_IO_PROTO_ABI_NATIVE);
	if (err) {
		message = "writing protocol";
		goto abort_transaction;
	}
	err = xenbus_printf(xbt, dev->nodename,
			    "feature-persistent", "%u", 1);
	if (err)
		dev_warn(&dev->dev,
			 "writing persistent grants feature to xenbus");

	err = xenbus_transaction_end(xbt, 0);
	if (err) {
		if (err == -EAGAIN)
			goto again;
		xenbus_dev_fatal(dev, err, "completing transaction");
		goto destroy_blkring;
	}

	for (i = 0; i < info->nr_rings; i++) {
		unsigned int j;
		struct blkfront_ring_info *rinfo = &info->rinfo[i];

		for (j = 0; j < BLK_RING_SIZE(info); j++)
			rinfo->shadow[j].req.u.rw.id = j + 1;
		rinfo->shadow[BLK_RING_SIZE(info)-1].req.u.rw.id = 0x0fffffff;
	}
	xenbus_switch_state(dev, XenbusStateInitialised);

	return 0;

 abort_transaction:
	xenbus_transaction_end(xbt, 1);
	if (message)
		xenbus_dev_fatal(dev, err, "%s", message);
 destroy_blkring:
	blkif_free(info, 0);

	mutex_lock(&blkfront_mutex);
	free_info(info);
	mutex_unlock(&blkfront_mutex);

	dev_set_drvdata(&dev->dev, NULL);

	return err;
}

static int negotiate_mq(struct blkfront_info *info)
{
	unsigned int backend_max_queues;
	unsigned int i;

	BUG_ON(info->nr_rings);

	/* Check if backend supports multiple queues. */
	backend_max_queues = xenbus_read_unsigned(info->xbdev->otherend,
						  "multi-queue-max-queues", 1);
	info->nr_rings = min(backend_max_queues, xen_blkif_max_queues);
	/* We need at least one ring. */
	if (!info->nr_rings)
		info->nr_rings = 1;

	info->rinfo = kcalloc(info->nr_rings,
			      sizeof(struct blkfront_ring_info),
			      GFP_KERNEL);
	if (!info->rinfo) {
		xenbus_dev_fatal(info->xbdev, -ENOMEM, "allocating ring_info structure");
		return -ENOMEM;
	}

	for (i = 0; i < info->nr_rings; i++) {
		struct blkfront_ring_info *rinfo;

		rinfo = &info->rinfo[i];
		INIT_LIST_HEAD(&rinfo->indirect_pages);
		INIT_LIST_HEAD(&rinfo->grants);
		rinfo->dev_info = info;
		INIT_WORK(&rinfo->work, blkif_restart_queue);
		spin_lock_init(&rinfo->ring_lock);
	}
	return 0;
}
/**
 * Entry point to this code when a new device is created.  Allocate the basic
 * structures and the ring buffer for communication with the backend, and
 * inform the backend of the appropriate details for those.  Switch to
 * Initialised state.
 */
static int blkfront_probe(struct xenbus_device *dev,
			  const struct xenbus_device_id *id)
{
	int err, vdevice;
	struct blkfront_info *info;

	/* FIXME: Use dynamic device id if this is not set. */
	err = xenbus_scanf(XBT_NIL, dev->nodename,
			   "virtual-device", "%i", &vdevice);
	if (err != 1) {
		/* go looking in the extended area instead */
		err = xenbus_scanf(XBT_NIL, dev->nodename, "virtual-device-ext",
				   "%i", &vdevice);
		if (err != 1) {
			xenbus_dev_fatal(dev, err, "reading virtual-device");
			return err;
		}
	}

	if (xen_hvm_domain()) {
		char *type;
		int len;
		/* no unplug has been done: do not hook devices != xen vbds */
		if (xen_has_pv_and_legacy_disk_devices()) {
			int major;

			if (!VDEV_IS_EXTENDED(vdevice))
				major = BLKIF_MAJOR(vdevice);
			else
				major = XENVBD_MAJOR;

			if (major != XENVBD_MAJOR) {
				printk(KERN_INFO
						"%s: HVM does not support vbd %d as xen block device\n",
						__func__, vdevice);
				return -ENODEV;
			}
		}
		/* do not create a PV cdrom device if we are an HVM guest */
		type = xenbus_read(XBT_NIL, dev->nodename, "device-type", &len);
		if (IS_ERR(type))
			return -ENODEV;
		if (strncmp(type, "cdrom", 5) == 0) {
			kfree(type);
			return -ENODEV;
		}
		kfree(type);
	}
	info = kzalloc(sizeof(*info), GFP_KERNEL);
	if (!info) {
		xenbus_dev_fatal(dev, -ENOMEM, "allocating info structure");
		return -ENOMEM;
	}

	info->xbdev = dev;

	mutex_init(&info->mutex);
	info->vdevice = vdevice;
	info->connected = BLKIF_STATE_DISCONNECTED;

	/* Front end dir is a number, which is used as the id. */
	info->handle = simple_strtoul(strrchr(dev->nodename, '/')+1, NULL, 0);
	dev_set_drvdata(&dev->dev, info);

	mutex_lock(&blkfront_mutex);
	list_add(&info->info_list, &info_list);
	mutex_unlock(&blkfront_mutex);

	return 0;
}

static int blkif_recover(struct blkfront_info *info)
{
	unsigned int r_index;
	struct request *req, *n;
	int rc;
	struct bio *bio;
	unsigned int segs;

	blkfront_gather_backend_features(info);
	/* Reset limits changed by blk_mq_update_nr_hw_queues(). */
	blkif_set_queue_limits(info);
	segs = info->max_indirect_segments ? : BLKIF_MAX_SEGMENTS_PER_REQUEST;
	blk_queue_max_segments(info->rq, segs / GRANTS_PER_PSEG);

	for (r_index = 0; r_index < info->nr_rings; r_index++) {
		struct blkfront_ring_info *rinfo = &info->rinfo[r_index];

		rc = blkfront_setup_indirect(rinfo);
		if (rc)
			return rc;
	}
	xenbus_switch_state(info->xbdev, XenbusStateConnected);

	/* Now safe for us to use the shared ring */
	info->connected = BLKIF_STATE_CONNECTED;

	for (r_index = 0; r_index < info->nr_rings; r_index++) {
		struct blkfront_ring_info *rinfo;

		rinfo = &info->rinfo[r_index];
		/* Kick any other new requests queued since we resumed */
		kick_pending_request_queues(rinfo);
	}

	list_for_each_entry_safe(req, n, &info->requests, queuelist) {
		/* Requeue pending requests (flush or discard) */
		list_del_init(&req->queuelist);
		BUG_ON(req->nr_phys_segments > segs);
		blk_mq_requeue_request(req, false);
	}
	blk_mq_start_stopped_hw_queues(info->rq, true);
	blk_mq_kick_requeue_list(info->rq);

	while ((bio = bio_list_pop(&info->bio_list)) != NULL) {
		/* Traverse the list of pending bios and re-queue them */
		submit_bio(bio);
	}

	return 0;
}

/**
 * We are reconnecting to the backend, due to a suspend/resume, or a backend
 * driver restart.  We tear down our blkif structure and recreate it, but
 * leave the device-layer structures intact so that this is transparent to the
 * rest of the kernel.
 */
static int blkfront_resume(struct xenbus_device *dev)
{
	struct blkfront_info *info = dev_get_drvdata(&dev->dev);
	int err = 0;
	unsigned int i, j;

	dev_dbg(&dev->dev, "blkfront_resume: %s\n", dev->nodename);

	bio_list_init(&info->bio_list);
	INIT_LIST_HEAD(&info->requests);
	for (i = 0; i < info->nr_rings; i++) {
		struct blkfront_ring_info *rinfo = &info->rinfo[i];
		struct bio_list merge_bio;
		struct blk_shadow *shadow = rinfo->shadow;

		for (j = 0; j < BLK_RING_SIZE(info); j++) {
			/* Not in use? */
			if (!shadow[j].request)
				continue;

			/*
			 * Get the bios in the request so we can re-queue them.
			 */
			if (req_op(shadow[j].request) == REQ_OP_FLUSH ||
			    req_op(shadow[j].request) == REQ_OP_DISCARD ||
			    req_op(shadow[j].request) == REQ_OP_SECURE_ERASE ||
			    shadow[j].request->cmd_flags & REQ_FUA) {
				/*
				 * Flush operations don't contain bios, so
				 * we need to requeue the whole request
				 *
				 * XXX: but this doesn't make any sense for a
				 * write with the FUA flag set..
				 */
				list_add(&shadow[j].request->queuelist, &info->requests);
				continue;
			}
			merge_bio.head = shadow[j].request->bio;
			merge_bio.tail = shadow[j].request->biotail;
			bio_list_merge(&info->bio_list, &merge_bio);
			shadow[j].request->bio = NULL;
			blk_mq_end_request(shadow[j].request, BLK_STS_OK);
		}
	}

	blkif_free(info, info->connected == BLKIF_STATE_CONNECTED);

	err = talk_to_blkback(dev, info);
	if (!err)
		blk_mq_update_nr_hw_queues(&info->tag_set, info->nr_rings);

	/*
	 * We have to wait for the backend to switch to
	 * connected state, since we want to read which
	 * features it supports.
	 */

	return err;
}

static void blkfront_closing(struct blkfront_info *info)
{
	struct xenbus_device *xbdev = info->xbdev;
	struct block_device *bdev = NULL;

	mutex_lock(&info->mutex);

	if (xbdev->state == XenbusStateClosing) {
		mutex_unlock(&info->mutex);
		return;
	}

	if (info->gd)
		bdev = bdget_disk(info->gd, 0);

	mutex_unlock(&info->mutex);

	if (!bdev) {
		xenbus_frontend_closed(xbdev);
		return;
	}

	mutex_lock(&bdev->bd_mutex);

	if (bdev->bd_openers) {
		xenbus_dev_error(xbdev, -EBUSY,
				 "Device in use; refusing to close");
		xenbus_switch_state(xbdev, XenbusStateClosing);
	} else {
		xlvbd_release_gendisk(info);
		xenbus_frontend_closed(xbdev);
	}

	mutex_unlock(&bdev->bd_mutex);
	bdput(bdev);
}

static void blkfront_setup_discard(struct blkfront_info *info)
{
	int err;
	unsigned int discard_granularity;
	unsigned int discard_alignment;

	info->feature_discard = 1;
	err = xenbus_gather(XBT_NIL, info->xbdev->otherend,
		"discard-granularity", "%u", &discard_granularity,
		"discard-alignment", "%u", &discard_alignment,
		NULL);
	if (!err) {
		info->discard_granularity = discard_granularity;
		info->discard_alignment = discard_alignment;
	}
	info->feature_secdiscard =
		!!xenbus_read_unsigned(info->xbdev->otherend, "discard-secure",
				       0);
}

static int blkfront_setup_indirect(struct blkfront_ring_info *rinfo)
{
	unsigned int psegs, grants;
	int err, i;
	struct blkfront_info *info = rinfo->dev_info;

	if (info->max_indirect_segments == 0) {
		if (!HAS_EXTRA_REQ)
			grants = BLKIF_MAX_SEGMENTS_PER_REQUEST;
		else {
			/*
			 * When an extra req is required, the maximum
			 * grants supported is related to the size of the
			 * Linux block segment.
			 */
			grants = GRANTS_PER_PSEG;
		}
	}
	else
		grants = info->max_indirect_segments;
	psegs = DIV_ROUND_UP(grants, GRANTS_PER_PSEG);

	err = fill_grant_buffer(rinfo,
				(grants + INDIRECT_GREFS(grants)) * BLK_RING_SIZE(info));
	if (err)
		goto out_of_memory;

	if (!info->feature_persistent && info->max_indirect_segments) {
		/*
		 * We are using indirect descriptors but not persistent
		 * grants, we need to allocate a set of pages that can be
		 * used for mapping indirect grefs
		 */
		int num = INDIRECT_GREFS(grants) * BLK_RING_SIZE(info);

		BUG_ON(!list_empty(&rinfo->indirect_pages));
		for (i = 0; i < num; i++) {
			struct page *indirect_page = alloc_page(GFP_NOIO);
			if (!indirect_page)
				goto out_of_memory;
			list_add(&indirect_page->lru, &rinfo->indirect_pages);
		}
	}

	for (i = 0; i < BLK_RING_SIZE(info); i++) {
		rinfo->shadow[i].grants_used =
			kcalloc(grants,
				sizeof(rinfo->shadow[i].grants_used[0]),
				GFP_NOIO);
		rinfo->shadow[i].sg = kcalloc(psegs,
					      sizeof(rinfo->shadow[i].sg[0]),
					      GFP_NOIO);
		if (info->max_indirect_segments)
			rinfo->shadow[i].indirect_grants =
				kcalloc(INDIRECT_GREFS(grants),
					sizeof(rinfo->shadow[i].indirect_grants[0]),
					GFP_NOIO);
		if ((rinfo->shadow[i].grants_used == NULL) ||
			(rinfo->shadow[i].sg == NULL) ||
		     (info->max_indirect_segments &&
		     (rinfo->shadow[i].indirect_grants == NULL)))
			goto out_of_memory;
		sg_init_table(rinfo->shadow[i].sg, psegs);
	}


	return 0;

out_of_memory:
	for (i = 0; i < BLK_RING_SIZE(info); i++) {
		kfree(rinfo->shadow[i].grants_used);
		rinfo->shadow[i].grants_used = NULL;
		kfree(rinfo->shadow[i].sg);
		rinfo->shadow[i].sg = NULL;
		kfree(rinfo->shadow[i].indirect_grants);
		rinfo->shadow[i].indirect_grants = NULL;
	}
	if (!list_empty(&rinfo->indirect_pages)) {
		struct page *indirect_page, *n;
		list_for_each_entry_safe(indirect_page, n, &rinfo->indirect_pages, lru) {
			list_del(&indirect_page->lru);
			__free_page(indirect_page);
		}
	}
	return -ENOMEM;
}

/*
 * Gather all backend feature-*
 */
static void blkfront_gather_backend_features(struct blkfront_info *info)
{
	unsigned int indirect_segments;

	info->feature_flush = 0;
	info->feature_fua = 0;

	/*
	 * If there's no "feature-barrier" defined, then it means
	 * we're dealing with a very old backend which writes
	 * synchronously; nothing to do.
	 *
	 * If there are barriers, then we use flush.
	 */
	if (xenbus_read_unsigned(info->xbdev->otherend, "feature-barrier", 0)) {
		info->feature_flush = 1;
		info->feature_fua = 1;
	}

	/*
	 * And if there is "feature-flush-cache" use that above
	 * barriers.
	 */
	if (xenbus_read_unsigned(info->xbdev->otherend, "feature-flush-cache",
				 0)) {
		info->feature_flush = 1;
		info->feature_fua = 0;
	}

	if (xenbus_read_unsigned(info->xbdev->otherend, "feature-discard", 0))
		blkfront_setup_discard(info);

	info->feature_persistent =
		!!xenbus_read_unsigned(info->xbdev->otherend,
				       "feature-persistent", 0);

	indirect_segments = xenbus_read_unsigned(info->xbdev->otherend,
					"feature-max-indirect-segments", 0);
	if (indirect_segments > xen_blkif_max_segments)
		indirect_segments = xen_blkif_max_segments;
	if (indirect_segments <= BLKIF_MAX_SEGMENTS_PER_REQUEST)
		indirect_segments = 0;
	info->max_indirect_segments = indirect_segments;

	if (info->feature_persistent) {
		mutex_lock(&blkfront_mutex);
		schedule_delayed_work(&blkfront_work, HZ * 10);
		mutex_unlock(&blkfront_mutex);
	}
}

/*
 * Invoked when the backend is finally 'ready' (and has told produced
 * the details about the physical device - #sectors, size, etc).
 */
static void blkfront_connect(struct blkfront_info *info)
{
	unsigned long long sectors;
	unsigned long sector_size;
	unsigned int physical_sector_size;
	unsigned int binfo;
	char *envp[] = { "RESIZE=1", NULL };
	int err, i;

	switch (info->connected) {
	case BLKIF_STATE_CONNECTED:
		/*
		 * Potentially, the back-end may be signalling
		 * a capacity change; update the capacity.
		 */
		err = xenbus_scanf(XBT_NIL, info->xbdev->otherend,
				   "sectors", "%Lu", &sectors);
		if (XENBUS_EXIST_ERR(err))
			return;
		printk(KERN_INFO "Setting capacity to %Lu\n",
		       sectors);
		set_capacity(info->gd, sectors);
		revalidate_disk(info->gd);
		kobject_uevent_env(&disk_to_dev(info->gd)->kobj,
				   KOBJ_CHANGE, envp);

		return;
	case BLKIF_STATE_SUSPENDED:
		/*
		 * If we are recovering from suspension, we need to wait
		 * for the backend to announce it's features before
		 * reconnecting, at least we need to know if the backend
		 * supports indirect descriptors, and how many.
		 */
		blkif_recover(info);
		return;

	default:
		break;
	}

	dev_dbg(&info->xbdev->dev, "%s:%s.\n",
		__func__, info->xbdev->otherend);

	err = xenbus_gather(XBT_NIL, info->xbdev->otherend,
			    "sectors", "%llu", &sectors,
			    "info", "%u", &binfo,
			    "sector-size", "%lu", &sector_size,
			    NULL);
	if (err) {
		xenbus_dev_fatal(info->xbdev, err,
				 "reading backend fields at %s",
				 info->xbdev->otherend);
		return;
	}

	/*
	 * physcial-sector-size is a newer field, so old backends may not
	 * provide this. Assume physical sector size to be the same as
	 * sector_size in that case.
	 */
	physical_sector_size = xenbus_read_unsigned(info->xbdev->otherend,
						    "physical-sector-size",
						    sector_size);
	blkfront_gather_backend_features(info);
	for (i = 0; i < info->nr_rings; i++) {
		err = blkfront_setup_indirect(&info->rinfo[i]);
		if (err) {
			xenbus_dev_fatal(info->xbdev, err, "setup_indirect at %s",
					 info->xbdev->otherend);
			blkif_free(info, 0);
			break;
		}
	}

	err = xlvbd_alloc_gendisk(sectors, info, binfo, sector_size,
				  physical_sector_size);
	if (err) {
		xenbus_dev_fatal(info->xbdev, err, "xlvbd_add at %s",
				 info->xbdev->otherend);
		goto fail;
	}

	xenbus_switch_state(info->xbdev, XenbusStateConnected);

	/* Kick pending requests. */
	info->connected = BLKIF_STATE_CONNECTED;
	for (i = 0; i < info->nr_rings; i++)
		kick_pending_request_queues(&info->rinfo[i]);

	device_add_disk(&info->xbdev->dev, info->gd);

	info->is_ready = 1;
	return;

fail:
	blkif_free(info, 0);
	return;
}

/**
 * Callback received when the backend's state changes.
 */
static void blkback_changed(struct xenbus_device *dev,
			    enum xenbus_state backend_state)
{
	struct blkfront_info *info = dev_get_drvdata(&dev->dev);

	dev_dbg(&dev->dev, "blkfront:blkback_changed to state %d.\n", backend_state);

	switch (backend_state) {
	case XenbusStateInitWait:
		if (dev->state != XenbusStateInitialising)
			break;
		if (talk_to_blkback(dev, info))
			break;
	case XenbusStateInitialising:
	case XenbusStateInitialised:
	case XenbusStateReconfiguring:
	case XenbusStateReconfigured:
	case XenbusStateUnknown:
		break;

	case XenbusStateConnected:
		/*
		 * talk_to_blkback sets state to XenbusStateInitialised
		 * and blkfront_connect sets it to XenbusStateConnected
		 * (if connection went OK).
		 *
		 * If the backend (or toolstack) decides to poke at backend
		 * state (and re-trigger the watch by setting the state repeatedly
		 * to XenbusStateConnected (4)) we need to deal with this.
		 * This is allowed as this is used to communicate to the guest
		 * that the size of disk has changed!
		 */
		if ((dev->state != XenbusStateInitialised) &&
		    (dev->state != XenbusStateConnected)) {
			if (talk_to_blkback(dev, info))
				break;
		}

		blkfront_connect(info);
		break;

	case XenbusStateClosed:
		if (dev->state == XenbusStateClosed)
			break;
		/* fall through */
	case XenbusStateClosing:
		if (info)
			blkfront_closing(info);
		break;
	}
}

static int blkfront_remove(struct xenbus_device *xbdev)
{
	struct blkfront_info *info = dev_get_drvdata(&xbdev->dev);
	struct block_device *bdev = NULL;
	struct gendisk *disk;

	dev_dbg(&xbdev->dev, "%s removed", xbdev->nodename);

	blkif_free(info, 0);

	mutex_lock(&info->mutex);

	disk = info->gd;
	if (disk)
		bdev = bdget_disk(disk, 0);

	info->xbdev = NULL;
	mutex_unlock(&info->mutex);

	if (!bdev) {
		mutex_lock(&blkfront_mutex);
		free_info(info);
		mutex_unlock(&blkfront_mutex);
		return 0;
	}

	/*
	 * The xbdev was removed before we reached the Closed
	 * state. See if it's safe to remove the disk. If the bdev
	 * isn't closed yet, we let release take care of it.
	 */

	mutex_lock(&bdev->bd_mutex);
	info = disk->private_data;

	dev_warn(disk_to_dev(disk),
		 "%s was hot-unplugged, %d stale handles\n",
		 xbdev->nodename, bdev->bd_openers);

	if (info && !bdev->bd_openers) {
		xlvbd_release_gendisk(info);
		disk->private_data = NULL;
		mutex_lock(&blkfront_mutex);
		free_info(info);
		mutex_unlock(&blkfront_mutex);
	}

	mutex_unlock(&bdev->bd_mutex);
	bdput(bdev);

	return 0;
}

static int blkfront_is_ready(struct xenbus_device *dev)
{
	struct blkfront_info *info = dev_get_drvdata(&dev->dev);

	return info->is_ready && info->xbdev;
}

static int blkif_open(struct block_device *bdev, fmode_t mode)
{
	struct gendisk *disk = bdev->bd_disk;
	struct blkfront_info *info;
	int err = 0;

	mutex_lock(&blkfront_mutex);

	info = disk->private_data;
	if (!info) {
		/* xbdev gone */
		err = -ERESTARTSYS;
		goto out;
	}

	mutex_lock(&info->mutex);

	if (!info->gd)
		/* xbdev is closed */
		err = -ERESTARTSYS;

	mutex_unlock(&info->mutex);

out:
	mutex_unlock(&blkfront_mutex);
	return err;
}

static void blkif_release(struct gendisk *disk, fmode_t mode)
{
	struct blkfront_info *info = disk->private_data;
	struct block_device *bdev;
	struct xenbus_device *xbdev;

	mutex_lock(&blkfront_mutex);

	bdev = bdget_disk(disk, 0);

	if (!bdev) {
		WARN(1, "Block device %s yanked out from us!\n", disk->disk_name);
		goto out_mutex;
	}
	if (bdev->bd_openers)
		goto out;

	/*
	 * Check if we have been instructed to close. We will have
	 * deferred this request, because the bdev was still open.
	 */

	mutex_lock(&info->mutex);
	xbdev = info->xbdev;

	if (xbdev && xbdev->state == XenbusStateClosing) {
		/* pending switch to state closed */
		dev_info(disk_to_dev(bdev->bd_disk), "releasing disk\n");
		xlvbd_release_gendisk(info);
		xenbus_frontend_closed(info->xbdev);
 	}

	mutex_unlock(&info->mutex);

	if (!xbdev) {
		/* sudden device removal */
		dev_info(disk_to_dev(bdev->bd_disk), "releasing disk\n");
		xlvbd_release_gendisk(info);
		disk->private_data = NULL;
		free_info(info);
	}

out:
	bdput(bdev);
out_mutex:
	mutex_unlock(&blkfront_mutex);
}

static const struct block_device_operations xlvbd_block_fops =
{
	.owner = THIS_MODULE,
	.open = blkif_open,
	.release = blkif_release,
	.getgeo = blkif_getgeo,
	.ioctl = blkif_ioctl,
};


static const struct xenbus_device_id blkfront_ids[] = {
	{ "vbd" },
	{ "" }
};

static struct xenbus_driver blkfront_driver = {
	.ids  = blkfront_ids,
	.probe = blkfront_probe,
	.remove = blkfront_remove,
	.resume = blkfront_resume,
	.otherend_changed = blkback_changed,
	.is_ready = blkfront_is_ready,
};

static void purge_persistent_grants(struct blkfront_info *info)
{
	unsigned int i;
	unsigned long flags;

	for (i = 0; i < info->nr_rings; i++) {
		struct blkfront_ring_info *rinfo = &info->rinfo[i];
		struct grant *gnt_list_entry, *tmp;

		spin_lock_irqsave(&rinfo->ring_lock, flags);

		if (rinfo->persistent_gnts_c == 0) {
			spin_unlock_irqrestore(&rinfo->ring_lock, flags);
			continue;
		}

		list_for_each_entry_safe(gnt_list_entry, tmp, &rinfo->grants,
					 node) {
			if (gnt_list_entry->gref == GRANT_INVALID_REF ||
			    gnttab_query_foreign_access(gnt_list_entry->gref))
				continue;

			list_del(&gnt_list_entry->node);
			gnttab_end_foreign_access(gnt_list_entry->gref, 0, 0UL);
			rinfo->persistent_gnts_c--;
<<<<<<< HEAD
			__free_page(gnt_list_entry->page);
			kfree(gnt_list_entry);
=======
			gnt_list_entry->gref = GRANT_INVALID_REF;
			list_add_tail(&gnt_list_entry->node, &rinfo->grants);
>>>>>>> f9885ef8
		}

		spin_unlock_irqrestore(&rinfo->ring_lock, flags);
	}
}

static void blkfront_delay_work(struct work_struct *work)
{
	struct blkfront_info *info;
	bool need_schedule_work = false;

	mutex_lock(&blkfront_mutex);

	list_for_each_entry(info, &info_list, info_list) {
		if (info->feature_persistent) {
			need_schedule_work = true;
			mutex_lock(&info->mutex);
			purge_persistent_grants(info);
			mutex_unlock(&info->mutex);
		}
	}

	if (need_schedule_work)
		schedule_delayed_work(&blkfront_work, HZ * 10);

	mutex_unlock(&blkfront_mutex);
}

static int __init xlblk_init(void)
{
	int ret;
	int nr_cpus = num_online_cpus();

	if (!xen_domain())
		return -ENODEV;

	if (!xen_has_pv_disk_devices())
		return -ENODEV;

	if (register_blkdev(XENVBD_MAJOR, DEV_NAME)) {
		pr_warn("xen_blk: can't get major %d with name %s\n",
			XENVBD_MAJOR, DEV_NAME);
		return -ENODEV;
	}

	if (xen_blkif_max_segments < BLKIF_MAX_SEGMENTS_PER_REQUEST)
		xen_blkif_max_segments = BLKIF_MAX_SEGMENTS_PER_REQUEST;

	if (xen_blkif_max_ring_order > XENBUS_MAX_RING_GRANT_ORDER) {
		pr_info("Invalid max_ring_order (%d), will use default max: %d.\n",
			xen_blkif_max_ring_order, XENBUS_MAX_RING_GRANT_ORDER);
		xen_blkif_max_ring_order = XENBUS_MAX_RING_GRANT_ORDER;
	}

	if (xen_blkif_max_queues > nr_cpus) {
		pr_info("Invalid max_queues (%d), will use default max: %d.\n",
			xen_blkif_max_queues, nr_cpus);
		xen_blkif_max_queues = nr_cpus;
	}

	INIT_DELAYED_WORK(&blkfront_work, blkfront_delay_work);

	ret = xenbus_register_frontend(&blkfront_driver);
	if (ret) {
		unregister_blkdev(XENVBD_MAJOR, DEV_NAME);
		return ret;
	}

	return 0;
}
module_init(xlblk_init);


static void __exit xlblk_exit(void)
{
	cancel_delayed_work_sync(&blkfront_work);

	xenbus_unregister_driver(&blkfront_driver);
	unregister_blkdev(XENVBD_MAJOR, DEV_NAME);
	kfree(minors);
}
module_exit(xlblk_exit);

MODULE_DESCRIPTION("Xen virtual block device frontend");
MODULE_LICENSE("GPL");
MODULE_ALIAS_BLOCKDEV_MAJOR(XENVBD_MAJOR);
MODULE_ALIAS("xen:vbd");
MODULE_ALIAS("xenblk");<|MERGE_RESOLUTION|>--- conflicted
+++ resolved
@@ -2670,13 +2670,8 @@
 			list_del(&gnt_list_entry->node);
 			gnttab_end_foreign_access(gnt_list_entry->gref, 0, 0UL);
 			rinfo->persistent_gnts_c--;
-<<<<<<< HEAD
-			__free_page(gnt_list_entry->page);
-			kfree(gnt_list_entry);
-=======
 			gnt_list_entry->gref = GRANT_INVALID_REF;
 			list_add_tail(&gnt_list_entry->node, &rinfo->grants);
->>>>>>> f9885ef8
 		}
 
 		spin_unlock_irqrestore(&rinfo->ring_lock, flags);
