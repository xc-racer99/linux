// SPDX-License-Identifier: GPL-2.0
/* Shared Memory Communications Direct over ISM devices (SMC-D)
 *
 * Functions for ISM device.
 *
 * Copyright IBM Corp. 2018
 */

#include <linux/spinlock.h>
#include <linux/mutex.h>
#include <linux/slab.h>
#include <asm/page.h>

#include "smc.h"
#include "smc_core.h"
#include "smc_ism.h"
#include "smc_pnet.h"
#include "smc_netlink.h"

struct smcd_dev_list smcd_dev_list = {
	.list = LIST_HEAD_INIT(smcd_dev_list.list),
	.mutex = __MUTEX_INITIALIZER(smcd_dev_list.mutex)
};

static bool smc_ism_v2_capable;

/* Test if an ISM communication is possible - same CPC */
int smc_ism_cantalk(u64 peer_gid, unsigned short vlan_id, struct smcd_dev *smcd)
{
	return smcd->ops->query_remote_gid(smcd, peer_gid, vlan_id ? 1 : 0,
					   vlan_id);
}

int smc_ism_write(struct smcd_dev *smcd, const struct smc_ism_position *pos,
		  void *data, size_t len)
{
	int rc;

	rc = smcd->ops->move_data(smcd, pos->token, pos->index, pos->signal,
				  pos->offset, data, len);

	return rc < 0 ? rc : 0;
}

void smc_ism_get_system_eid(struct smcd_dev *smcd, u8 **eid)
{
	smcd->ops->get_system_eid(smcd, eid);
}

u16 smc_ism_get_chid(struct smcd_dev *smcd)
{
	return smcd->ops->get_chid(smcd);
}

/* HW supports ISM V2 and thus System EID is defined */
bool smc_ism_is_v2_capable(void)
{
	return smc_ism_v2_capable;
}

/* Set a connection using this DMBE. */
void smc_ism_set_conn(struct smc_connection *conn)
{
	unsigned long flags;

	spin_lock_irqsave(&conn->lgr->smcd->lock, flags);
	conn->lgr->smcd->conn[conn->rmb_desc->sba_idx] = conn;
	spin_unlock_irqrestore(&conn->lgr->smcd->lock, flags);
}

/* Unset a connection using this DMBE. */
void smc_ism_unset_conn(struct smc_connection *conn)
{
	unsigned long flags;

	if (!conn->rmb_desc)
		return;

	spin_lock_irqsave(&conn->lgr->smcd->lock, flags);
	conn->lgr->smcd->conn[conn->rmb_desc->sba_idx] = NULL;
	spin_unlock_irqrestore(&conn->lgr->smcd->lock, flags);
}

/* Register a VLAN identifier with the ISM device. Use a reference count
 * and add a VLAN identifier only when the first DMB using this VLAN is
 * registered.
 */
int smc_ism_get_vlan(struct smcd_dev *smcd, unsigned short vlanid)
{
	struct smc_ism_vlanid *new_vlan, *vlan;
	unsigned long flags;
	int rc = 0;

	if (!vlanid)			/* No valid vlan id */
		return -EINVAL;

	/* create new vlan entry, in case we need it */
	new_vlan = kzalloc(sizeof(*new_vlan), GFP_KERNEL);
	if (!new_vlan)
		return -ENOMEM;
	new_vlan->vlanid = vlanid;
	refcount_set(&new_vlan->refcnt, 1);

	/* if there is an existing entry, increase count and return */
	spin_lock_irqsave(&smcd->lock, flags);
	list_for_each_entry(vlan, &smcd->vlan, list) {
		if (vlan->vlanid == vlanid) {
			refcount_inc(&vlan->refcnt);
			kfree(new_vlan);
			goto out;
		}
	}

	/* no existing entry found.
	 * add new entry to device; might fail, e.g., if HW limit reached
	 */
	if (smcd->ops->add_vlan_id(smcd, vlanid)) {
		kfree(new_vlan);
		rc = -EIO;
		goto out;
	}
	list_add_tail(&new_vlan->list, &smcd->vlan);
out:
	spin_unlock_irqrestore(&smcd->lock, flags);
	return rc;
}

/* Unregister a VLAN identifier with the ISM device. Use a reference count
 * and remove a VLAN identifier only when the last DMB using this VLAN is
 * unregistered.
 */
int smc_ism_put_vlan(struct smcd_dev *smcd, unsigned short vlanid)
{
	struct smc_ism_vlanid *vlan;
	unsigned long flags;
	bool found = false;
	int rc = 0;

	if (!vlanid)			/* No valid vlan id */
		return -EINVAL;

	spin_lock_irqsave(&smcd->lock, flags);
	list_for_each_entry(vlan, &smcd->vlan, list) {
		if (vlan->vlanid == vlanid) {
			if (!refcount_dec_and_test(&vlan->refcnt))
				goto out;
			found = true;
			break;
		}
	}
	if (!found) {
		rc = -ENOENT;
		goto out;		/* VLAN id not in table */
	}

	/* Found and the last reference just gone */
	if (smcd->ops->del_vlan_id(smcd, vlanid))
		rc = -EIO;
	list_del(&vlan->list);
	kfree(vlan);
out:
	spin_unlock_irqrestore(&smcd->lock, flags);
	return rc;
}

int smc_ism_unregister_dmb(struct smcd_dev *smcd, struct smc_buf_desc *dmb_desc)
{
	struct smcd_dmb dmb;
	int rc = 0;

	if (!dmb_desc->dma_addr)
		return rc;

	memset(&dmb, 0, sizeof(dmb));
	dmb.dmb_tok = dmb_desc->token;
	dmb.sba_idx = dmb_desc->sba_idx;
	dmb.cpu_addr = dmb_desc->cpu_addr;
	dmb.dma_addr = dmb_desc->dma_addr;
	dmb.dmb_len = dmb_desc->len;
	rc = smcd->ops->unregister_dmb(smcd, &dmb);
	if (!rc || rc == ISM_ERROR) {
		dmb_desc->cpu_addr = NULL;
		dmb_desc->dma_addr = 0;
	}

	return rc;
}

int smc_ism_register_dmb(struct smc_link_group *lgr, int dmb_len,
			 struct smc_buf_desc *dmb_desc)
{
	struct smcd_dmb dmb;
	int rc;

	memset(&dmb, 0, sizeof(dmb));
	dmb.dmb_len = dmb_len;
	dmb.sba_idx = dmb_desc->sba_idx;
	dmb.vlan_id = lgr->vlan_id;
	dmb.rgid = lgr->peer_gid;
	rc = lgr->smcd->ops->register_dmb(lgr->smcd, &dmb);
	if (!rc) {
		dmb_desc->sba_idx = dmb.sba_idx;
		dmb_desc->token = dmb.dmb_tok;
		dmb_desc->cpu_addr = dmb.cpu_addr;
		dmb_desc->dma_addr = dmb.dma_addr;
		dmb_desc->len = dmb.dmb_len;
	}
	return rc;
}

static int smc_nl_handle_smcd_dev(struct smcd_dev *smcd,
				  struct sk_buff *skb,
				  struct netlink_callback *cb)
{
	char smc_pnet[SMC_MAX_PNETID_LEN + 1];
	struct smc_pci_dev smc_pci_dev;
	struct nlattr *port_attrs;
	struct nlattr *attrs;
	int use_cnt = 0;
	void *nlh;

	nlh = genlmsg_put(skb, NETLINK_CB(cb->skb).portid, cb->nlh->nlmsg_seq,
			  &smc_gen_nl_family, NLM_F_MULTI,
			  SMC_NETLINK_GET_DEV_SMCD);
	if (!nlh)
		goto errmsg;
	attrs = nla_nest_start(skb, SMC_GEN_DEV_SMCD);
	if (!attrs)
		goto errout;
	use_cnt = atomic_read(&smcd->lgr_cnt);
	if (nla_put_u32(skb, SMC_NLA_DEV_USE_CNT, use_cnt))
		goto errattr;
	if (nla_put_u8(skb, SMC_NLA_DEV_IS_CRIT, use_cnt > 0))
		goto errattr;
	memset(&smc_pci_dev, 0, sizeof(smc_pci_dev));
	smc_set_pci_values(to_pci_dev(smcd->dev.parent), &smc_pci_dev);
	if (nla_put_u32(skb, SMC_NLA_DEV_PCI_FID, smc_pci_dev.pci_fid))
		goto errattr;
	if (nla_put_u16(skb, SMC_NLA_DEV_PCI_CHID, smc_pci_dev.pci_pchid))
		goto errattr;
	if (nla_put_u16(skb, SMC_NLA_DEV_PCI_VENDOR, smc_pci_dev.pci_vendor))
		goto errattr;
	if (nla_put_u16(skb, SMC_NLA_DEV_PCI_DEVICE, smc_pci_dev.pci_device))
		goto errattr;
	if (nla_put_string(skb, SMC_NLA_DEV_PCI_ID, smc_pci_dev.pci_id))
		goto errattr;

	port_attrs = nla_nest_start(skb, SMC_NLA_DEV_PORT);
	if (!port_attrs)
		goto errattr;
	if (nla_put_u8(skb, SMC_NLA_DEV_PORT_PNET_USR, smcd->pnetid_by_user))
		goto errportattr;
<<<<<<< HEAD
	snprintf(smc_pnet, sizeof(smc_pnet), "%s", smcd->pnetid);
=======
	memcpy(smc_pnet, smcd->pnetid, SMC_MAX_PNETID_LEN);
	smc_pnet[SMC_MAX_PNETID_LEN] = 0;
>>>>>>> 6ee1d745
	if (nla_put_string(skb, SMC_NLA_DEV_PORT_PNETID, smc_pnet))
		goto errportattr;

	nla_nest_end(skb, port_attrs);
	nla_nest_end(skb, attrs);
	genlmsg_end(skb, nlh);
	return 0;

errportattr:
	nla_nest_cancel(skb, port_attrs);
errattr:
	nla_nest_cancel(skb, attrs);
errout:
	nlmsg_cancel(skb, nlh);
errmsg:
	return -EMSGSIZE;
}

static void smc_nl_prep_smcd_dev(struct smcd_dev_list *dev_list,
				 struct sk_buff *skb,
				 struct netlink_callback *cb)
{
	struct smc_nl_dmp_ctx *cb_ctx = smc_nl_dmp_ctx(cb);
	int snum = cb_ctx->pos[0];
	struct smcd_dev *smcd;
	int num = 0;

	mutex_lock(&dev_list->mutex);
	list_for_each_entry(smcd, &dev_list->list, list) {
		if (num < snum)
			goto next;
		if (smc_nl_handle_smcd_dev(smcd, skb, cb))
			goto errout;
next:
		num++;
	}
errout:
	mutex_unlock(&dev_list->mutex);
	cb_ctx->pos[0] = num;
}

int smcd_nl_get_device(struct sk_buff *skb, struct netlink_callback *cb)
{
	smc_nl_prep_smcd_dev(&smcd_dev_list, skb, cb);
	return skb->len;
}

struct smc_ism_event_work {
	struct work_struct work;
	struct smcd_dev *smcd;
	struct smcd_event event;
};

#define ISM_EVENT_REQUEST		0x0001
#define ISM_EVENT_RESPONSE		0x0002
#define ISM_EVENT_REQUEST_IR		0x00000001
#define ISM_EVENT_CODE_SHUTDOWN		0x80
#define ISM_EVENT_CODE_TESTLINK		0x83

union smcd_sw_event_info {
	u64	info;
	struct {
		u8		uid[SMC_LGR_ID_SIZE];
		unsigned short	vlan_id;
		u16		code;
	};
};

static void smcd_handle_sw_event(struct smc_ism_event_work *wrk)
{
	union smcd_sw_event_info ev_info;

	ev_info.info = wrk->event.info;
	switch (wrk->event.code) {
	case ISM_EVENT_CODE_SHUTDOWN:	/* Peer shut down DMBs */
		smc_smcd_terminate(wrk->smcd, wrk->event.tok, ev_info.vlan_id);
		break;
	case ISM_EVENT_CODE_TESTLINK:	/* Activity timer */
		if (ev_info.code == ISM_EVENT_REQUEST) {
			ev_info.code = ISM_EVENT_RESPONSE;
			wrk->smcd->ops->signal_event(wrk->smcd,
						     wrk->event.tok,
						     ISM_EVENT_REQUEST_IR,
						     ISM_EVENT_CODE_TESTLINK,
						     ev_info.info);
			}
		break;
	}
}

int smc_ism_signal_shutdown(struct smc_link_group *lgr)
{
	int rc;
	union smcd_sw_event_info ev_info;

	if (lgr->peer_shutdown)
		return 0;

	memcpy(ev_info.uid, lgr->id, SMC_LGR_ID_SIZE);
	ev_info.vlan_id = lgr->vlan_id;
	ev_info.code = ISM_EVENT_REQUEST;
	rc = lgr->smcd->ops->signal_event(lgr->smcd, lgr->peer_gid,
					  ISM_EVENT_REQUEST_IR,
					  ISM_EVENT_CODE_SHUTDOWN,
					  ev_info.info);
	return rc;
}

/* worker for SMC-D events */
static void smc_ism_event_work(struct work_struct *work)
{
	struct smc_ism_event_work *wrk =
		container_of(work, struct smc_ism_event_work, work);

	switch (wrk->event.type) {
	case ISM_EVENT_GID:	/* GID event, token is peer GID */
		smc_smcd_terminate(wrk->smcd, wrk->event.tok, VLAN_VID_MASK);
		break;
	case ISM_EVENT_DMB:
		break;
	case ISM_EVENT_SWR:	/* Software defined event */
		smcd_handle_sw_event(wrk);
		break;
	}
	kfree(wrk);
}

static void smcd_release(struct device *dev)
{
	struct smcd_dev *smcd = container_of(dev, struct smcd_dev, dev);

	kfree(smcd->conn);
	kfree(smcd);
}

struct smcd_dev *smcd_alloc_dev(struct device *parent, const char *name,
				const struct smcd_ops *ops, int max_dmbs)
{
	struct smcd_dev *smcd;

	smcd = kzalloc(sizeof(*smcd), GFP_KERNEL);
	if (!smcd)
		return NULL;
	smcd->conn = kcalloc(max_dmbs, sizeof(struct smc_connection *),
			     GFP_KERNEL);
	if (!smcd->conn) {
		kfree(smcd);
		return NULL;
	}

	smcd->dev.parent = parent;
	smcd->dev.release = smcd_release;
	device_initialize(&smcd->dev);
	dev_set_name(&smcd->dev, name);
	smcd->ops = ops;
	if (smc_pnetid_by_dev_port(parent, 0, smcd->pnetid))
		smc_pnetid_by_table_smcd(smcd);

	spin_lock_init(&smcd->lock);
	spin_lock_init(&smcd->lgr_lock);
	INIT_LIST_HEAD(&smcd->vlan);
	INIT_LIST_HEAD(&smcd->lgr_list);
	init_waitqueue_head(&smcd->lgrs_deleted);
	smcd->event_wq = alloc_ordered_workqueue("ism_evt_wq-%s)",
						 WQ_MEM_RECLAIM, name);
	if (!smcd->event_wq) {
		kfree(smcd->conn);
		kfree(smcd);
		return NULL;
	}
	return smcd;
}
EXPORT_SYMBOL_GPL(smcd_alloc_dev);

int smcd_register_dev(struct smcd_dev *smcd)
{
	mutex_lock(&smcd_dev_list.mutex);
	if (list_empty(&smcd_dev_list.list)) {
		u8 *system_eid = NULL;

		smc_ism_get_system_eid(smcd, &system_eid);
		if (system_eid[24] != '0' || system_eid[28] != '0')
			smc_ism_v2_capable = true;
	}
	/* sort list: devices without pnetid before devices with pnetid */
	if (smcd->pnetid[0])
		list_add_tail(&smcd->list, &smcd_dev_list.list);
	else
		list_add(&smcd->list, &smcd_dev_list.list);
	mutex_unlock(&smcd_dev_list.mutex);

	pr_warn_ratelimited("smc: adding smcd device %s with pnetid %.16s%s\n",
			    dev_name(&smcd->dev), smcd->pnetid,
			    smcd->pnetid_by_user ? " (user defined)" : "");

	return device_add(&smcd->dev);
}
EXPORT_SYMBOL_GPL(smcd_register_dev);

void smcd_unregister_dev(struct smcd_dev *smcd)
{
	pr_warn_ratelimited("smc: removing smcd device %s\n",
			    dev_name(&smcd->dev));
	mutex_lock(&smcd_dev_list.mutex);
	list_del_init(&smcd->list);
	mutex_unlock(&smcd_dev_list.mutex);
	smcd->going_away = 1;
	smc_smcd_terminate_all(smcd);
	flush_workqueue(smcd->event_wq);
	destroy_workqueue(smcd->event_wq);

	device_del(&smcd->dev);
}
EXPORT_SYMBOL_GPL(smcd_unregister_dev);

void smcd_free_dev(struct smcd_dev *smcd)
{
	put_device(&smcd->dev);
}
EXPORT_SYMBOL_GPL(smcd_free_dev);

/* SMCD Device event handler. Called from ISM device interrupt handler.
 * Parameters are smcd device pointer,
 * - event->type (0 --> DMB, 1 --> GID),
 * - event->code (event code),
 * - event->tok (either DMB token when event type 0, or GID when event type 1)
 * - event->time (time of day)
 * - event->info (debug info).
 *
 * Context:
 * - Function called in IRQ context from ISM device driver event handler.
 */
void smcd_handle_event(struct smcd_dev *smcd, struct smcd_event *event)
{
	struct smc_ism_event_work *wrk;

	if (smcd->going_away)
		return;
	/* copy event to event work queue, and let it be handled there */
	wrk = kmalloc(sizeof(*wrk), GFP_ATOMIC);
	if (!wrk)
		return;
	INIT_WORK(&wrk->work, smc_ism_event_work);
	wrk->smcd = smcd;
	wrk->event = *event;
	queue_work(smcd->event_wq, &wrk->work);
}
EXPORT_SYMBOL_GPL(smcd_handle_event);

/* SMCD Device interrupt handler. Called from ISM device interrupt handler.
 * Parameters are smcd device pointer and DMB number. Find the connection and
 * schedule the tasklet for this connection.
 *
 * Context:
 * - Function called in IRQ context from ISM device driver IRQ handler.
 */
void smcd_handle_irq(struct smcd_dev *smcd, unsigned int dmbno)
{
	struct smc_connection *conn = NULL;
	unsigned long flags;

	spin_lock_irqsave(&smcd->lock, flags);
	conn = smcd->conn[dmbno];
	if (conn && !conn->killed)
		tasklet_schedule(&conn->rx_tsklet);
	spin_unlock_irqrestore(&smcd->lock, flags);
}
EXPORT_SYMBOL_GPL(smcd_handle_irq);

void __init smc_ism_init(void)
{
	smc_ism_v2_capable = false;
}<|MERGE_RESOLUTION|>--- conflicted
+++ resolved
@@ -250,12 +250,8 @@
 		goto errattr;
 	if (nla_put_u8(skb, SMC_NLA_DEV_PORT_PNET_USR, smcd->pnetid_by_user))
 		goto errportattr;
-<<<<<<< HEAD
-	snprintf(smc_pnet, sizeof(smc_pnet), "%s", smcd->pnetid);
-=======
 	memcpy(smc_pnet, smcd->pnetid, SMC_MAX_PNETID_LEN);
 	smc_pnet[SMC_MAX_PNETID_LEN] = 0;
->>>>>>> 6ee1d745
 	if (nla_put_string(skb, SMC_NLA_DEV_PORT_PNETID, smc_pnet))
 		goto errportattr;
 
